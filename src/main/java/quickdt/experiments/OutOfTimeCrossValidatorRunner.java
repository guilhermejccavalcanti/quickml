package quickdt.experiments;

import org.slf4j.Logger;
import org.slf4j.LoggerFactory;
import quickdt.crossValidation.*;
import quickdt.data.AbstractInstance;
import quickdt.predictiveModels.PredictiveModelBuilder;
import quickdt.predictiveModels.decisionTree.TreeBuilder;
import quickdt.predictiveModels.randomForest.RandomForestBuilder;

import java.util.List;

/**
 * Created by alexanderhawk on 1/16/14.
 */
public class OutOfTimeCrossValidatorRunner {
    private static final Logger logger =  LoggerFactory.getLogger(StationaryCrossValidator.class);


    public static void main(String[] args) {
        int numTraniningExamples = 40100;
        String bidRequestAttributes[] = {"seller_id", "user_id", "users_favorite_beer_id", "favorite_soccer_team_id", "user_iq"};
        TrainingDataGenerator2 trainingDataGenerator = new TrainingDataGenerator2(numTraniningExamples, .005, bidRequestAttributes);
        List<AbstractInstance> trainingData = trainingDataGenerator.createTrainingData();
        int millisInMinute = 60000;
        int instanceNumber = 0;
        for (AbstractInstance instance : trainingData) {
            instance.getAttributes().put("currentTimeMillis", millisInMinute * instanceNumber);
            instanceNumber++;
        }
        logger.info("trainingDataSize " + trainingData.size());
        PredictiveModelBuilder predictiveModelBuilder = getRandomForestBuilder(5, 5);
        CrossValidator crossValidator = new OutOfTimeCrossValidator(new NonWeightedAUCCrossValLoss(), 0.25, 30, new TestDateTimeExtractor()); //number of validation time slices

        double totalLoss = crossValidator.getCrossValidatedLoss(predictiveModelBuilder, trainingData);

    }

    private static PredictiveModelBuilder getRandomForestBuilder(int maxDepth, int numTrees) {
<<<<<<< HEAD
        TreeBuilder treeBuilder = new TreeBuilder().ignoreAttributeAtNodeProbability(.7).minLeafInstances(20);
        RandomForestBuilder randomForestBuilder = new RandomForestBuilder(treeBuilder).numTrees(numTrees);
        UpdatableRandomForestBuilder updatableRandomForestBuilder = (UpdatableRandomForestBuilder) new UpdatableRandomForestBuilder(randomForestBuilder).rebuildThreshold(2).splitNodeThreshold(2);
        return updatableRandomForestBuilder;
=======
        TreeBuilder treeBuilder = new TreeBuilder().maxDepth(maxDepth).ignoreAttributeAtNodeProbability(.7).minLeafInstances(20);
        RandomForestBuilder RandomForestBuilder = new RandomForestBuilder(treeBuilder).numTrees(numTrees);
        return RandomForestBuilder;
>>>>>>> 681b2e87
    }

}<|MERGE_RESOLUTION|>--- conflicted
+++ resolved
@@ -37,16 +37,9 @@
     }
 
     private static PredictiveModelBuilder getRandomForestBuilder(int maxDepth, int numTrees) {
-<<<<<<< HEAD
-        TreeBuilder treeBuilder = new TreeBuilder().ignoreAttributeAtNodeProbability(.7).minLeafInstances(20);
-        RandomForestBuilder randomForestBuilder = new RandomForestBuilder(treeBuilder).numTrees(numTrees);
-        UpdatableRandomForestBuilder updatableRandomForestBuilder = (UpdatableRandomForestBuilder) new UpdatableRandomForestBuilder(randomForestBuilder).rebuildThreshold(2).splitNodeThreshold(2);
-        return updatableRandomForestBuilder;
-=======
         TreeBuilder treeBuilder = new TreeBuilder().maxDepth(maxDepth).ignoreAttributeAtNodeProbability(.7).minLeafInstances(20);
         RandomForestBuilder RandomForestBuilder = new RandomForestBuilder(treeBuilder).numTrees(numTrees);
         return RandomForestBuilder;
->>>>>>> 681b2e87
     }
 
 }
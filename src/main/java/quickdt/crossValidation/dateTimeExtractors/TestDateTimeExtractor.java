--- conflicted
+++ resolved
@@ -2,24 +2,17 @@
 
 import org.joda.time.DateTime;
 import quickdt.data.Instance;
-<<<<<<< HEAD
 
 import java.io.Serializable;
 import java.util.Map;
-=======
-import quickdt.data.Attributes;
->>>>>>> f534afee
 
 /**
  * Created by alexanderhawk on 5/6/14.
  */
 public class TestDateTimeExtractor implements DateTimeExtractor<Map<String, Serializable>> {
     @Override
-<<<<<<< HEAD
     public DateTime extractDateTime(Instance<Map<String, Serializable>> instance){
-=======
-    public DateTime extractDateTime(Instance instance){
->>>>>>> f534afee
+
         Map<String, Serializable> attributes = instance.getRegressors();
         int currentTimeMillis = (Integer)attributes.get("currentTimeMillis");
         return new DateTime(currentTimeMillis);

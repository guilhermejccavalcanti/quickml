--- conflicted
+++ resolved
@@ -1,21 +1,10 @@
 package quickdt.crossValidation.dateTimeExtractors;
 import org.joda.time.DateTime;
 import quickdt.data.Instance;
-<<<<<<< HEAD
-
-import java.io.Serializable;
-import java.util.Map;
-=======
->>>>>>> f534afee
 
 /**
  * Created by alexanderhawk on 5/6/14.
  */
-<<<<<<< HEAD
 public interface DateTimeExtractor <R> {
-      DateTime extractDateTime(Instance<R> instance);
-=======
-public interface DateTimeExtractor {
-       DateTime extractDateTime(Instance instance);
->>>>>>> f534afee
+    DateTime extractDateTime(Instance<R> instance);
 }
package quickdt.predictiveModels.calibratedPredictiveModel;

import com.google.common.base.Preconditions;
import quickdt.data.Attributes;
import quickdt.predictiveModels.PredictiveModel;

import java.io.PrintStream;
import java.io.Serializable;
import java.util.Map;


/**
 * Created by alexanderhawk on 3/10/14.
 */

/*
  This class uses the Pool-adjacent violators algorithm to calibrate the probabilities returned by a random forest of probability estimation trees.
*/
public class CalibratedPredictiveModel implements PredictiveModel {
    private static final long serialVersionUID = 8291739965981425742L;
    public Calibrator calibrator;
    public PredictiveModel predictiveModel;

    public CalibratedPredictiveModel (PredictiveModel predictiveModel, Calibrator calibrator) {
        Preconditions.checkArgument(!(predictiveModel instanceof CalibratedPredictiveModel));
        this.predictiveModel = predictiveModel;
        this.calibrator = calibrator;
    }

    // FIXME: This assumes that the second parameter will always be the same.
    public double getProbability(Attributes attributes, Serializable classification) {
        double rawProbability = predictiveModel.getProbability(attributes, classification);
        return calibrator.correct(rawProbability);
    }

<<<<<<< HEAD
    @Override
=======
    /**
     * Unsupported at this time, will throw UnsupportedOperationException
     * @param attributes
     * @return
     */
    @Override
    public Map<Serializable, Double> getProbabilitiesByClassification(final Attributes attributes) {
        throw new UnsupportedOperationException();
    }


>>>>>>> a1991c03
    public void dump(PrintStream printStream) {
        predictiveModel.dump(printStream);
    }

    @Override
    public Serializable getClassificationByMaxProb(Attributes attributes) {
        return predictiveModel.getClassificationByMaxProb(attributes);
    }
}<|MERGE_RESOLUTION|>--- conflicted
+++ resolved
@@ -33,9 +33,6 @@
         return calibrator.correct(rawProbability);
     }
 
-<<<<<<< HEAD
-    @Override
-=======
     /**
      * Unsupported at this time, will throw UnsupportedOperationException
      * @param attributes
@@ -46,8 +43,7 @@
         throw new UnsupportedOperationException();
     }
 
-
->>>>>>> a1991c03
+    @Override
     public void dump(PrintStream printStream) {
         predictiveModel.dump(printStream);
     }

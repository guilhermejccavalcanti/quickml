--- conflicted
+++ resolved
@@ -63,27 +63,9 @@
         return updatablePredictiveModelBuilder.buildPredictiveModel(trainingData);
     }
 
-<<<<<<< HEAD
-    private void appendTrainingData(Iterable<Instance<R>> newTrainingData) {
-        int index = trainingData.size();
-        List<Instance<R>> dataList = new ArrayList<>();
-        for(Instance<R> data : newTrainingData) {
-            data.setIndex(index);  //code that uses the index
-            index++;
-            dataList.add(data);
-        }
-        //writing is expensive, do it all at once
-        trainingData.addAll(dataList);
-    }
-
-    @Override
-    public void updatePredictiveModel(PM predictiveModel, Iterable< Instance<R>> newData, List< Instance<R>> trainingData, boolean splitNodes) {
-        updatablePredictiveModelBuilder.updatePredictiveModel(predictiveModel, newData, trainingData, splitNodes);
-=======
     @Override
     public void updatePredictiveModel(PM predictiveModel, Iterable<? extends Instance<R>> newData, boolean splitNodes) {
         updatablePredictiveModelBuilder.updatePredictiveModel(predictiveModel, newData, splitNodes);
->>>>>>> 04a40eeb
     }
 
     @Override

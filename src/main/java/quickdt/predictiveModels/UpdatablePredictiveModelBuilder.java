package quickdt.predictiveModels;
import quickdt.data.Instance;


/**
 * Created by chrisreeves on 5/22/14.
 */
public interface UpdatablePredictiveModelBuilder<R, PM extends PredictiveModel<R, ?>> extends PredictiveModelBuilder<R, PM>{
<<<<<<< HEAD
    public abstract void updatePredictiveModel(PM predictiveModel, Iterable<Instance<R>> newData, List<Instance<R>> trainingData, boolean splitNodes);
=======
    public abstract void updatePredictiveModel(PM predictiveModel, Iterable<? extends Instance<R>> newData, boolean splitNodes);
>>>>>>> 04a40eeb
    public abstract void stripData(PM predictiveModel);
}<|MERGE_RESOLUTION|>--- conflicted
+++ resolved
@@ -6,10 +6,7 @@
  * Created by chrisreeves on 5/22/14.
  */
 public interface UpdatablePredictiveModelBuilder<R, PM extends PredictiveModel<R, ?>> extends PredictiveModelBuilder<R, PM>{
-<<<<<<< HEAD
-    public abstract void updatePredictiveModel(PM predictiveModel, Iterable<Instance<R>> newData, List<Instance<R>> trainingData, boolean splitNodes);
-=======
+
     public abstract void updatePredictiveModel(PM predictiveModel, Iterable<? extends Instance<R>> newData, boolean splitNodes);
->>>>>>> 04a40eeb
     public abstract void stripData(PM predictiveModel);
 }
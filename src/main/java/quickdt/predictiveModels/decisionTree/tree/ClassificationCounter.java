--- conflicted
+++ resolved
@@ -41,8 +41,7 @@
             else
                 continue;
 
-<<<<<<< HEAD
-            if (cc == null || isAnAcceptableMissingValue) {
+            if (cc == null) {
                 cc = new ClassificationCounter();
                 Serializable newKey = (attrVal != null) ? attrVal : MISSING_VALUE;
                 result.put(newKey, cc);
@@ -84,17 +83,6 @@
         });
 
 		return Pair.with(totals, attributesWithClassificationCounters);
-=======
-            if (cc == null ) {//|| isAnAcceptableMissingValue) {
-					cc = new ClassificationCounter();
-                    Serializable newKey = (attrVal != null) ? attrVal : MISSING_VALUE;
-					result.put(newKey, cc);
-		    }
-			cc.addClassification(instance.getClassification(), instance.getWeight());
-			totals.addClassification(instance.getClassification(), instance.getWeight());
-		}
-		return Pair.with(totals, result);
->>>>>>> acae307f
 	}
 
     private static boolean isAnAcceptableMissingValue(AbstractInstance instance, String splitAttribute, Serializable splitAttributeValue){

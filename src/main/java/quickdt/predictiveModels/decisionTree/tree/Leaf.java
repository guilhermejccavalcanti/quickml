package quickdt.predictiveModels.decisionTree.tree;

import com.google.common.base.Preconditions;
import com.google.common.collect.Iterables;
import quickdt.data.Instance;

import java.io.IOException;
import java.io.Serializable;
import java.util.Map;
import java.util.Set;
import java.util.concurrent.atomic.AtomicLong;

public class Leaf extends Node {
	private static final long serialVersionUID = -5617660873196498754L;

    private static final AtomicLong guidCounter = new AtomicLong(0);

    public final long guid;

	/**
	 * How deep in the tree is this label? A lower number typically indicates a
	 * more confident getBestClassification.
	 */
	public final int depth;
	/**
	 * How many training examples matched this leaf? A higher number indicates a
	 * more confident getBestClassification.
	 */
	public double exampleCount;
    /**
     * The actual getBestClassification counts
     */
    public final ClassificationCounter classificationCounts;

    protected transient volatile Map.Entry<Serializable, Double> bestClassificationEntry = null;

<<<<<<< HEAD
    public Leaf(Node parent, final Iterable<? extends Instance<Map<String, Serializable>> instances, final int depth) {
=======
    public Leaf(Node parent, final Iterable<Instance> instances, final int depth) {
>>>>>>> 04a40eeb
        this(parent, ClassificationCounter.countAll(instances), depth);
        Preconditions.checkArgument(!Iterables.isEmpty(instances), "Can't create leaf with no instances");
	}

    public Leaf(Node parent, final ClassificationCounter classificationCounts, final int depth) {
        super(parent);
        guid = guidCounter.incrementAndGet();
        this.classificationCounts = classificationCounts;
        Preconditions.checkState(classificationCounts.getTotal() > 0, "Classifications must be > 0");
        exampleCount = classificationCounts.getTotal();
        this.depth = depth;
    }

    /**
     *
     * @return The most likely classification
     */

    public Serializable getBestClassification() {
        return getBestClassificationEntry().getKey();
    }

    protected synchronized Map.Entry<Serializable, Double> getBestClassificationEntry() {
        if (bestClassificationEntry != null) return bestClassificationEntry;

        for (Map.Entry<Serializable, Double> e : classificationCounts.getCounts().entrySet()) {
            if (bestClassificationEntry == null || e.getValue() > bestClassificationEntry.getValue()) {
                bestClassificationEntry = e;
            }
        }

        return bestClassificationEntry;
    }

	@Override
	public void dump(final int indent, final Appendable ap) {
        try {
            for (int x = 0; x < indent; x++) {
                ap.append(' ');
            }
            ap.append(this + "\n");
        } catch (IOException e) {
            e.printStackTrace();
            throw new RuntimeException();
        }
    }

	@Override
	public Leaf getLeaf(final Map<String, Serializable> attributes) {
		return this;
	}

	@Override
	public int size() {
		return 1;
	}

	@Override
	protected void calcMeanDepth(final LeafDepthStats stats) {
		stats.ttlDepth += depth * exampleCount;
		stats.ttlSamples += exampleCount;
	}

    @Override
    public String toString() {
        StringBuilder builder = new StringBuilder();
        for (Serializable key : getClassifications()) {
            builder.append(key+"="+this.getProbability(key)+" ");
        }
        return builder.toString();
    }

    public double getProbability(Serializable classification) {
        final double totalCount = classificationCounts.getTotal();
        if (totalCount == 0) {
            throw new IllegalStateException("Trying to get a probability from a Leaf with no examples");
        }
        final double probability = classificationCounts.getCount(classification) / totalCount;
        return probability;
    }

    public Set<Serializable> getClassifications() {
        return classificationCounts.getCounts().keySet();
    }

    @Override
    public boolean equals(final Object o) {
        if (this == o) return true;
        if (o == null || getClass() != o.getClass()) return false;

        final Leaf leaf = (Leaf) o;

        if (depth != leaf.depth) return false;
        if (Double.compare(leaf.exampleCount, exampleCount) != 0) return false;
        if (!classificationCounts.equals(leaf.classificationCounts)) return false;

        return true;
    }

    @Override
    public int hashCode() {
        int result;
        long temp;
        result = depth;
        temp = Double.doubleToLongBits(exampleCount);
        result = 31 * result + (int) (temp ^ (temp >>> 32));
        result = 31 * result + classificationCounts.hashCode();
        return result;
    }
}<|MERGE_RESOLUTION|>--- conflicted
+++ resolved
@@ -34,11 +34,8 @@
 
     protected transient volatile Map.Entry<Serializable, Double> bestClassificationEntry = null;
 
-<<<<<<< HEAD
-    public Leaf(Node parent, final Iterable<? extends Instance<Map<String, Serializable>> instances, final int depth) {
-=======
+
     public Leaf(Node parent, final Iterable<Instance> instances, final int depth) {
->>>>>>> 04a40eeb
         this(parent, ClassificationCounter.countAll(instances), depth);
         Preconditions.checkArgument(!Iterables.isEmpty(instances), "Can't create leaf with no instances");
 	}

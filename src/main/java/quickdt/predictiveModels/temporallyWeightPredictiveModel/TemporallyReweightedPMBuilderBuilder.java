--- conflicted
+++ resolved
@@ -23,13 +23,9 @@
     public Map<String, FieldValueRecommender> createDefaultParametersToOptimize() {
         Map<String, FieldValueRecommender> parametersToOptimize = Maps.newHashMap();
         parametersToOptimize.putAll(wrappedBuilderBuilder.createDefaultParametersToOptimize());
-<<<<<<< HEAD
-        parametersToOptimize.put("halfLifeOfNegative", new FixedOrderRecommender(5, 10, 20, 50));
-        parametersToOptimize.put("halfLifeOfPositive", new FixedOrderRecommender(5, 10, 20, 50));
-=======
+
         parametersToOptimize.put(HALF_LIFE_OF_NEGATIVE, new FixedOrderRecommender(5.0, 10.0, 20.0));
         parametersToOptimize.put(HALF_LIFE_OF_POSITIVE, new FixedOrderRecommender(5.0, 10.0, 20.0));
->>>>>>> b45d89fd
         return parametersToOptimize;
     }
 

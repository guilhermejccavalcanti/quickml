--- conflicted
+++ resolved
@@ -66,14 +66,9 @@
         }
         return new PredictionMapResults(results);
     }
-
-<<<<<<< HEAD
-    public static void sortTrainingInstancesByTime(List<? extends ClassifierInstance> trainingData, final DateTimeExtractor<ClassifierInstance> dateTimeExtractor) {
-        Collections.sort(trainingData, new Comparator<ClassifierInstance>() {
-=======
+    
     public static <T extends InstanceWithAttributesMap<?>>void sortTrainingInstancesByTime(List<T> trainingData, final DateTimeExtractor<T> dateTimeExtractor) {
         Collections.sort(trainingData, new Comparator<T>() {
->>>>>>> c2055cd6
             @Override
             public int compare(T o1, T o2) {
                 DateTime dateTime1 = dateTimeExtractor.extractDateTime(o1);

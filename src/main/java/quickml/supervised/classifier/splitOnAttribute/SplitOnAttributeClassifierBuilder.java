--- conflicted
+++ resolved
@@ -16,27 +16,16 @@
 /**
  * Created by ian on 5/29/14.
  */
-<<<<<<< HEAD
-public class SplitOnAttributeClassifierBuilder<T extends ClassifierInstance> implements PredictiveModelBuilder<SplitOnAttributeClassifier, T> {
-    private static final Logger logger = LoggerFactory.getLogger(SplitOnAttributeClassifierBuilder.class);
-    private final String attributeKey;
-    private final PredictiveModelBuilder<? extends Classifier, T> wrappedBuilder;
-=======
 public class SplitOnAttributeClassifierBuilder<I extends InstanceWithAttributesMap<?>> implements PredictiveModelBuilder<SplitOnAttributeClassifier, I> {
     private static final Logger logger = LoggerFactory.getLogger(SplitOnAttributeClassifierBuilder.class);
     private final String attributeKey;
     private final PredictiveModelBuilder<? extends Classifier, I> wrappedBuilder;
->>>>>>> c2055cd6
     private Map<? extends Serializable, Integer> splitValToGroupIdMap;
     private Map<Integer, SplitModelGroup> splitModelGroups;
     private final Integer defaultGroup;
 
     //TODO:  this method should not have any parameters.
-<<<<<<< HEAD
-    public SplitOnAttributeClassifierBuilder(String attributeKey, Collection<SplitModelGroup> splitModelGroupsCollection, Integer defaultGroup, PredictiveModelBuilder<? extends Classifier, T> wrappedBuilder) {
-=======
     public SplitOnAttributeClassifierBuilder(String attributeKey, Collection<SplitModelGroup> splitModelGroupsCollection, Integer defaultGroup, PredictiveModelBuilder<? extends Classifier, I> wrappedBuilder) {
->>>>>>> c2055cd6
 
         this.attributeKey = attributeKey;
         this.defaultGroup = defaultGroup;
@@ -46,21 +35,12 @@
     }
 
     @Override
-<<<<<<< HEAD
-    public SplitOnAttributeClassifier buildPredictiveModel(final Iterable<T> trainingData) {
-
-        //split by groupId
-        Map<Integer, List<T>> splitTrainingData = splitTrainingData(trainingData);
-        Map<Integer, Classifier> splitModels = Maps.newHashMap();
-        for (Map.Entry<Integer, List<T>> trainingDataEntry : splitTrainingData.entrySet()) {
-=======
     public SplitOnAttributeClassifier buildPredictiveModel(final Iterable<I> trainingData) {
 
         //split by groupId
         Map<Integer, List<I>> splitTrainingData = splitTrainingData(trainingData);
         Map<Integer, Classifier> splitModels = Maps.newHashMap();
         for (Map.Entry<Integer, List<I>> trainingDataEntry : splitTrainingData.entrySet()) {
->>>>>>> c2055cd6
             logger.info("Building predictive model for group" + attributeKey + "=" + trainingDataEntry.getKey());
             splitModels.put(trainingDataEntry.getKey(), wrappedBuilder.buildPredictiveModel(trainingDataEntry.getValue()));
         }
@@ -99,19 +79,11 @@
     }
 
 
-<<<<<<< HEAD
-    private Map<Integer, List<T>> splitTrainingData(Iterable<T> trainingData) {
-
-        //create lists of data for each split attribute val
-        Map<Integer, List<T>> splitTrainingData = Maps.newHashMap();
-        for (T instance : trainingData) {
-=======
     private Map<Integer, List<I>> splitTrainingData(Iterable<I> trainingData) {
 
         //create lists of data for each split attribute val
         Map<Integer, List<I>> splitTrainingData = Maps.newHashMap();
         for (I instance : trainingData) {
->>>>>>> c2055cd6
             Serializable value = instance.getAttributes().get(attributeKey);
             Integer groupId;
             if (value != null) {
@@ -120,11 +92,7 @@
                 continue;
             }
 
-<<<<<<< HEAD
-            List<T> trainingDataForGroup = splitTrainingData.get(groupId);
-=======
             List<I> trainingDataForGroup = splitTrainingData.get(groupId);
->>>>>>> c2055cd6
             if (trainingDataForGroup == null) {
                 trainingDataForGroup = Lists.newArrayList();
                 splitTrainingData.put(groupId, trainingDataForGroup);
@@ -141,11 +109,7 @@
     * Add data to each split data set based on the desired cross data values. Maintain the same ratio of classifications in the split set by
     * selecting that ratio from outside sets. Only keep the attributes in the supporting instances that are in the white list
     * */
-<<<<<<< HEAD
-    private void crossPollinateData(Map<Integer, List<T>> splitTrainingData) {
-=======
     private void crossPollinateData(Map<Integer, List<I>> splitTrainingData) {
->>>>>>> c2055cd6
 
         Map<Integer, Long> groupIdToSamplesInTheGroup = new HashMap<>();
 
@@ -155,45 +119,27 @@
 
         for (Integer presentGroup : splitModelGroups.keySet()) {
 
-<<<<<<< HEAD
-            List<T> dataForPresentGroup = splitTrainingData.get(presentGroup);
-=======
             List<I> dataForPresentGroup = splitTrainingData.get(presentGroup);
->>>>>>> c2055cd6
             SplitModelGroup splitModelGroup = splitModelGroups.get(presentGroup);
             Map<Integer, Long> numSamplesFromOtherGroupsMap = splitModelGroup.computeIdealNumberOfSamplesToCollectFromOtherGroups(groupIdToSamplesInTheGroup);
             //for each
             for (Integer crossGroupId : numSamplesFromOtherGroupsMap.keySet()) {
-<<<<<<< HEAD
-                List<T> instancesFromCrossGroup = splitTrainingData.get(crossGroupId);
-                long requestedNumInstances = numSamplesFromOtherGroupsMap.get(crossGroupId);
-                List<T> listWithRequestedNumberOfInstancesFromThisCrossGroup = filterToRequestedNumber(instancesFromCrossGroup, requestedNumInstances);
-=======
                 List<I> instancesFromCrossGroup = splitTrainingData.get(crossGroupId);
                 long requestedNumInstances = numSamplesFromOtherGroupsMap.get(crossGroupId);
                 List<I> listWithRequestedNumberOfInstancesFromThisCrossGroup = filterToRequestedNumber(instancesFromCrossGroup, requestedNumInstances);
->>>>>>> c2055cd6
                 dataForPresentGroup.addAll(listWithRequestedNumberOfInstancesFromThisCrossGroup);
             }
         }
     }
 
-<<<<<<< HEAD
-    private List<T> filterToRequestedNumber(List<T> input, long requestedNumInstances) {
-=======
     private List<I> filterToRequestedNumber(List<I> input, long requestedNumInstances) {
->>>>>>> c2055cd6
         //TODO: consider allowing it to get the most recently dated instances.
 
         /**
          * this method obtains a random sublist of approximately m elements from a list of n elements in order m time.
          */
 
-<<<<<<< HEAD
-        List<T> output = new ArrayList<>((int) requestedNumInstances);
-=======
         List<I> output = new ArrayList<>((int) requestedNumInstances);
->>>>>>> c2055cd6
         double currentSizeToReducedSizeRatio = (1.0 * input.size()) / requestedNumInstances;
         int baseIncrement = (int) Math.floor(currentSizeToReducedSizeRatio);
         double randomIncrementProbability = currentSizeToReducedSizeRatio - baseIncrement;
@@ -209,11 +155,7 @@
         return output;
     }
 
-<<<<<<< HEAD
-    private boolean shouldAddInstance(Serializable attributeValue, T instance, ClassificationCounter crossDataCount, double targetCount) {
-=======
     private boolean shouldAddInstance(Serializable attributeValue, I instance, ClassificationCounter crossDataCount, double targetCount) {
->>>>>>> c2055cd6
         //if the model's split valaue is not the same as the instance's split value (avoids redundancy)
         if (!attributeValue.equals(instance.getAttributes().get(attributeKey))) {
             //if we still need instances of a particular classification

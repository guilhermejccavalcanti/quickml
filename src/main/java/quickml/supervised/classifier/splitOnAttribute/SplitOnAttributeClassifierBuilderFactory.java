package quickml.supervised.classifier.splitOnAttribute;

import com.google.common.collect.Maps;

import quickml.supervised.UpdatablePredictiveModelBuilder;
import quickml.supervised.UpdatablePredictiveModelBuilderFactory;
import quickml.supervised.predictiveModelOptimizer.FieldValueRecommender;
import quickml.supervised.predictiveModelOptimizer.fieldValueRecommenders.FixedOrderRecommender;
import quickml.supervised.classifier.Classifier;
import quickml.supervised.PredictiveModelBuilderFactory;

import java.io.Serializable;
import java.util.Map;
import java.util.Set;

/**
 * Created by chrisreeves on 6/10/14.
 */
public class SplitOnAttributeClassifierBuilderFactory implements UpdatablePredictiveModelBuilderFactory<Map<String, Serializable>,SplitOnAttributeClassifier, SplitOnAttributeClassifierBuilder> {
    private static final String MIN_AMOUNT_TOTAL_CROSS_DATA = "minAmountTotalCrossData";
    private static final String MIN_AMOUNT_CROSS_DATA_CLASSIFICATION = "minAmountCrossDataClassification";
    private static final String PERCENT_CROSS_DATA = "percentCrossData";
<<<<<<< HEAD
    private final UpdatablePredictiveModelBuilderFactory<Map<String, Serializable>, ? extends Classifier,? extends UpdatablePredictiveModelBuilder<Map<String, Serializable>, ? extends Classifier>>  wrappedBuilderBuilder;
    private final String attributeKey;
    private final Set<String> attributeWhiteList;

    public SplitOnAttributeClassifierBuilderFactory(UpdatablePredictiveModelBuilderFactory<Map<String, Serializable>, ? extends Classifier,? extends UpdatablePredictiveModelBuilder<Map<String, Serializable>, ? extends Classifier>> wrappedBuilderBuilder, String attributeKey, Set<String> attributeWhiteList) {
=======
    private final PredictiveModelBuilderFactory<Map<String, Serializable>, ? extends Classifier, ? extends UpdatablePredictiveModelBuilder<Map<String, Serializable>, ? extends Classifier>> wrappedBuilderBuilder;
    private final String attributeKey;
    private final Set<String> attributeWhiteList;

    public SplitOnAttributeClassifierBuilderFactory(PredictiveModelBuilderFactory<Map<String, Serializable>, ? extends Classifier, ? extends UpdatablePredictiveModelBuilder<Map<String, Serializable>, ? extends Classifier>>  wrappedBuilderBuilder, String attributeKey, Set<String> attributeWhiteList) {
>>>>>>> 21d487f3

        this.wrappedBuilderBuilder = wrappedBuilderBuilder;
        this.attributeKey = attributeKey;
        this.attributeWhiteList = attributeWhiteList;
    }

    @Override
    public Map<String, FieldValueRecommender> createDefaultParametersToOptimize() {
        Map<String, FieldValueRecommender> parametersToOptimize = Maps.newHashMap();
        parametersToOptimize.putAll(wrappedBuilderBuilder.createDefaultParametersToOptimize());
        parametersToOptimize.put(MIN_AMOUNT_TOTAL_CROSS_DATA, new FixedOrderRecommender(0, 100, 1000));
        parametersToOptimize.put(PERCENT_CROSS_DATA, new FixedOrderRecommender(0.1, 0.2, 0.5));
        parametersToOptimize.put(MIN_AMOUNT_CROSS_DATA_CLASSIFICATION, new FixedOrderRecommender(0, 10, 100));
        return parametersToOptimize;
    }

    @Override
    public SplitOnAttributeClassifierBuilder buildBuilder(final Map<String, Object> predictiveModelConfig) {
        final int minAmountCrossData = (Integer) predictiveModelConfig.get(MIN_AMOUNT_TOTAL_CROSS_DATA);
        final double percentCrossData = (Double) predictiveModelConfig.get(PERCENT_CROSS_DATA);
        final int minAmountCrossDataClassification = (Integer) predictiveModelConfig.get(MIN_AMOUNT_CROSS_DATA_CLASSIFICATION);
        return new SplitOnAttributeClassifierBuilder(attributeKey, wrappedBuilderBuilder.buildBuilder(predictiveModelConfig),
                minAmountCrossData, percentCrossData, attributeWhiteList, minAmountCrossDataClassification);
    }
}<|MERGE_RESOLUTION|>--- conflicted
+++ resolved
@@ -20,19 +20,13 @@
     private static final String MIN_AMOUNT_TOTAL_CROSS_DATA = "minAmountTotalCrossData";
     private static final String MIN_AMOUNT_CROSS_DATA_CLASSIFICATION = "minAmountCrossDataClassification";
     private static final String PERCENT_CROSS_DATA = "percentCrossData";
-<<<<<<< HEAD
+
     private final UpdatablePredictiveModelBuilderFactory<Map<String, Serializable>, ? extends Classifier,? extends UpdatablePredictiveModelBuilder<Map<String, Serializable>, ? extends Classifier>>  wrappedBuilderBuilder;
     private final String attributeKey;
     private final Set<String> attributeWhiteList;
 
     public SplitOnAttributeClassifierBuilderFactory(UpdatablePredictiveModelBuilderFactory<Map<String, Serializable>, ? extends Classifier,? extends UpdatablePredictiveModelBuilder<Map<String, Serializable>, ? extends Classifier>> wrappedBuilderBuilder, String attributeKey, Set<String> attributeWhiteList) {
-=======
-    private final PredictiveModelBuilderFactory<Map<String, Serializable>, ? extends Classifier, ? extends UpdatablePredictiveModelBuilder<Map<String, Serializable>, ? extends Classifier>> wrappedBuilderBuilder;
-    private final String attributeKey;
-    private final Set<String> attributeWhiteList;
 
-    public SplitOnAttributeClassifierBuilderFactory(PredictiveModelBuilderFactory<Map<String, Serializable>, ? extends Classifier, ? extends UpdatablePredictiveModelBuilder<Map<String, Serializable>, ? extends Classifier>>  wrappedBuilderBuilder, String attributeKey, Set<String> attributeWhiteList) {
->>>>>>> 21d487f3
 
         this.wrappedBuilderBuilder = wrappedBuilderBuilder;
         this.attributeKey = attributeKey;

package quickml.supervised.classifier.decisionTree;

import com.google.common.base.Preconditions;
import com.google.common.base.Predicate;
import com.google.common.collect.Iterables;
import com.google.common.collect.Lists;
import com.google.common.collect.Maps;
import com.google.common.collect.Sets;
import com.twitter.common.stats.ReservoirSampler;
import com.twitter.common.util.Random;
import org.apache.commons.lang.mutable.MutableInt;
import org.javatuples.Pair;
import quickml.collections.MapUtils;
import quickml.data.ClassifierInstance;
import quickml.supervised.PredictiveModelBuilder;
import quickml.supervised.classifier.decisionTree.scorers.MSEScorer;
import quickml.supervised.classifier.decisionTree.tree.*;
import quickml.supervised.classifier.decisionTree.tree.attributeIgnoringStrategies.AttributeIgnoringStrategy;
import quickml.supervised.classifier.decisionTree.tree.attributeIgnoringStrategies.IgnoreAttributesWithConstantProbability;

import javax.annotation.Nullable;
import java.io.Serializable;
import java.util.*;
import java.util.Map.Entry;

public final class TreeBuilder<T extends ClassifierInstance> implements PredictiveModelBuilder<Tree, T> {

    public static final String MAX_DEPTH = "maxDepth";
    public static final String MIN_SCORE = "minScore";
    public static final String MIN_DISCRETE_ATTRIBUTE_OCCURRENCES = "minCatAttrOcc";
    public static final String MIN_LEAF_INSTANCES = "minLeafInstances";
    public static final String SCORER = "scorer";
    public static final String ATTRIBUTE_IGNORING_STRATEGY = "attributeIgnoringStrategy";
    public static final String PENALIZE_CATEGORICAL_SPLITS = "penalizeCategoricalSplitsBySplitAttributeInformationValue";
    public static final String DEGREE_OF_GAIN_RATIO_PENALTY = "degreeOfGainRatioPenalty";


    public static final String ORDINAL_TEST_SPLITS = "ordinalTestSpilts";
    public static final int SMALL_TRAINING_SET_LIMIT = 9;
    public static final int RESERVOIR_SIZE = 1000;
    public static final Serializable MISSING_VALUE = "%missingVALUE%83257";
    private static final int HARD_MINIMUM_INSTANCES_PER_CATEGORICAL_VALUE = 10;

    private Scorer scorer;
<<<<<<< HEAD
    private int maxDepth = Integer.MAX_VALUE;
=======
    private int maxDepth = 5;
    private double ignoreAttributeAtNodeProbability = 0.0;
>>>>>>> 903e3a84
    private double minimumScore = 0.00000000000001;
    private int minDiscreteAttributeValueOccurances = 0;
    private int minLeafInstances = 0;

    private Random rand = Random.Util.fromSystemRandom(MapUtils.random);
    private boolean penalizeCategoricalSplitsBySplitAttributeInformationValue = true;
    private double degreeOfGainRatioPenalty = 1.0;
    private int ordinalTestSpilts = 5;
    private boolean applyCrossValidationToNodeConstruction = false;
    private double fractionOfDataToUseInHoldOutSet;
    private AttributeIgnoringStrategy attributeIgnoringStrategy = new IgnoreAttributesWithConstantProbability(0.0);



    //TODO: make it so only one thread computes the below 4 values since all trees compute the same values..
    private  Serializable minorityClassification;
    private  Serializable majorityClassification;
    private  double majorityToMinorityRatio = 1;
    private boolean binaryClassifications = true;

    public TreeBuilder() {
        this(new MSEScorer(MSEScorer.CrossValidationCorrection.FALSE));
    }

    public TreeBuilder attributeIgnoringStrategy(AttributeIgnoringStrategy attributeIgnoringStrategy) {
        this.attributeIgnoringStrategy = attributeIgnoringStrategy;
        return this;
    }

    public TreeBuilder copy() {
        TreeBuilder<T> copy = new TreeBuilder<>();
        copy.scorer = scorer;
        copy.maxDepth = maxDepth;
        copy.minimumScore = minimumScore;
        copy.minDiscreteAttributeValueOccurances = minDiscreteAttributeValueOccurances;
        copy.minLeafInstances = minLeafInstances;
        copy.penalizeCategoricalSplitsBySplitAttributeInformationValue = penalizeCategoricalSplitsBySplitAttributeInformationValue;
        copy.degreeOfGainRatioPenalty = degreeOfGainRatioPenalty;
        copy.ordinalTestSpilts = ordinalTestSpilts;
        copy.applyCrossValidationToNodeConstruction = applyCrossValidationToNodeConstruction;
        copy.attributeIgnoringStrategy = attributeIgnoringStrategy.copy();
        copy.fractionOfDataToUseInHoldOutSet = fractionOfDataToUseInHoldOutSet;
        return copy;
    }

    public TreeBuilder(final Scorer scorer) {
        this.scorer = scorer;
    }

    public void updateBuilderConfig(final Map<String, Object> cfg) {
        if (cfg.containsKey(SCORER))
            scorer((Scorer) cfg.get(SCORER));
        if (cfg.containsKey(MAX_DEPTH))
            maxDepth((Integer) cfg.get(MAX_DEPTH));
        if (cfg.containsKey(MIN_SCORE))
            minimumScore((Double) cfg.get(MIN_SCORE));
        if (cfg.containsKey(MIN_DISCRETE_ATTRIBUTE_OCCURRENCES))
            minCategoricalAttributeValueOccurances((Integer) cfg.get(MIN_DISCRETE_ATTRIBUTE_OCCURRENCES));
        if (cfg.containsKey(MIN_LEAF_INSTANCES))
            minLeafInstances((Integer) cfg.get(MIN_LEAF_INSTANCES));
        if (cfg.containsKey(ORDINAL_TEST_SPLITS))
            ordinalTestSplits((Integer) cfg.get(ORDINAL_TEST_SPLITS));
        if (cfg.containsKey(DEGREE_OF_GAIN_RATIO_PENALTY))
            degreeOfGainRatioPenalty((Double) cfg.get(DEGREE_OF_GAIN_RATIO_PENALTY));
        if (cfg.containsKey(ATTRIBUTE_IGNORING_STRATEGY))
            attributeIgnoringStrategy((AttributeIgnoringStrategy) cfg.get(ATTRIBUTE_IGNORING_STRATEGY));

        penalizeCategoricalSplitsBySplitAttributeInformationValue(cfg.containsKey(PENALIZE_CATEGORICAL_SPLITS) ? (Boolean) cfg.get(PENALIZE_CATEGORICAL_SPLITS) : true);
    }

    public TreeBuilder degreeOfGainRatioPenalty(double degreeOfGainRatioPenalty) {
        this.degreeOfGainRatioPenalty = degreeOfGainRatioPenalty;
        return this;
    }

    public TreeBuilder ordinalTestSplits(int ordinalTestSpilts) {
        this.ordinalTestSpilts = ordinalTestSpilts;
        return this;
    }


    public TreeBuilder<T> scorer(final Scorer scorer) {
        this.scorer = scorer;
        return this;
    }


    public TreeBuilder<T> maxDepth(int maxDepth) {
        this.maxDepth = maxDepth;
        return this;
    }

    public TreeBuilder<T> binaryClassification(boolean binaryClassification) {
        this.binaryClassifications = binaryClassification;
        return this;
    }

    public TreeBuilder<T> minLeafInstances(int minLeafInstances) {
        this.minLeafInstances = minLeafInstances;
        return this;
    }

    public TreeBuilder<T> penalizeCategoricalSplitsBySplitAttributeInformationValue(boolean useGainRatio) {
        this.penalizeCategoricalSplitsBySplitAttributeInformationValue = useGainRatio;
        return this;
    }


    public TreeBuilder<T> minCategoricalAttributeValueOccurances(int occurances) {
        this.minDiscreteAttributeValueOccurances = occurances;
        return this;
    }

    public TreeBuilder<T> minimumScore(double minimumScore) {
        this.minimumScore = minimumScore;
        return this;
    }

    @Override
    public Tree buildPredictiveModel(Iterable<T> trainingData) {
        Set<Serializable> classifications = getClassificationProperties(trainingData);
        return new Tree(buildTree(null, trainingData, 0, createNumericSplits(trainingData)), classifications);
    }

    private Set<Serializable> getClassificationProperties(Iterable<T> trainingData) {
        HashMap<Serializable, MutableInt> classificationsAndCounts = Maps.newHashMap();
        Serializable minorityClassification = null;
        Serializable majorityClassification = null;
        boolean binaryClassifications = true;
        double majorityToMinorityRatio = 1;

        for (T instance : trainingData) {
            Serializable classification = instance.getLabel();

                if (classificationsAndCounts.containsKey(classification)) {
                   classificationsAndCounts.get(classification).increment();

                } else
                    classificationsAndCounts.put(classification, new MutableInt(1));

        }
        if (classificationsAndCounts.size() > 2) {
            setBinaryClassifications(false);
            return new HashSet<>(classificationsAndCounts.keySet());
        }

        minorityClassification = null;
        double minorityClassificationCount = 0;

        majorityClassification = null;
        double majorityClassificationCount = 0;
        for (Serializable val : classificationsAndCounts.keySet()) {
            if (minorityClassification == null || classificationsAndCounts.get(val).doubleValue() < minorityClassificationCount) {
                minorityClassification = val;
                minorityClassificationCount = classificationsAndCounts.get(val).doubleValue();
            }
            if (majorityClassification == null || classificationsAndCounts.get(val).doubleValue() > majorityClassificationCount) {
                majorityClassification = val;
                majorityClassificationCount = classificationsAndCounts.get(val).doubleValue();
            }
        }
        majorityToMinorityRatio = classificationsAndCounts.get(majorityClassification).doubleValue()
                / classificationsAndCounts.get(minorityClassification).doubleValue();

        writeClassificationPropertiesOfDataSet(minorityClassification, majorityClassification, binaryClassifications, majorityToMinorityRatio);
        return new HashSet<>(classificationsAndCounts.keySet());
    }

    private synchronized  void setBinaryClassifications(boolean binaryClassifications) {
        this.binaryClassifications = binaryClassifications;
    }

    private synchronized void writeClassificationPropertiesOfDataSet(Serializable minorityClassification, Serializable majorityClassification, boolean binaryClassifications, double majorityToMinorityRatio) {
        this.minorityClassification = minorityClassification;
        this.majorityClassification = majorityClassification;
        this.binaryClassifications = binaryClassifications;
        this.majorityToMinorityRatio = majorityToMinorityRatio;
    }

    private double[] createNumericSplit(final Iterable<T> trainingData, final String attribute) {
        final ReservoirSampler<Double> reservoirSampler = new ReservoirSampler<Double>(RESERVOIR_SIZE, rand);
        for (final T instance : trainingData) {
            Serializable value = instance.getAttributes().get(attribute);
            if (value == null) value = 0;
            reservoirSampler.sample(((Number) value).doubleValue());
        }

        return getSplit(reservoirSampler);
    }

    private Map<String, double[]> createNumericSplits(final Iterable<T> trainingData) {
        final Map<String, ReservoirSampler<Double>> rsm = Maps.newHashMap();
        for (final T instance : trainingData) {
            for (final Entry<String, Serializable> attributeEntry : instance.getAttributes().entrySet()) {
                if (attributeEntry.getValue() instanceof Number) {
                    ReservoirSampler<Double> reservoirSampler = rsm.get(attributeEntry.getKey());
                    if (reservoirSampler == null) {
                        reservoirSampler = new ReservoirSampler<>(RESERVOIR_SIZE, rand);
                        rsm.put(attributeEntry.getKey(), reservoirSampler);
                    }
                    reservoirSampler.sample(((Number) attributeEntry.getValue()).doubleValue());
                }
            }
        }

        final Map<String, double[]> splits = Maps.newHashMap();

        for (final Entry<String, ReservoirSampler<Double>> e : rsm.entrySet()) {
            final double[] split = getSplit(e.getValue());
            splits.put(e.getKey(), split);
        }
        return splits;
    }

    private double[] getSplit(ReservoirSampler<Double> reservoirSampler) {
        final ArrayList<Double> splitList = Lists.newArrayList();
        for (final Double sample : reservoirSampler.getSamples()) {
            splitList.add(sample);
        }
        if (splitList.isEmpty()) {
            throw new RuntimeException("Split list empty");
        }
        Collections.sort(splitList);

        final double[] split = new double[ordinalTestSpilts - 1];
        final int indexMultiplier = splitList.size() / (split.length + 1);//num elements / num bins
        for (int x = 0; x < split.length; x++) {
            split[x] = splitList.get((x + 1) * indexMultiplier);
        }
        return split;
    }

    private Node buildTree(Branch parent, final Iterable<T> trainingData, final int depth,
                           final Map<String, double[]> splits) {
        Preconditions.checkArgument(!Iterables.isEmpty(trainingData), "At Depth: " + depth + ". Can't build a tree with no training data");
        final Leaf thisLeaf = new Leaf(parent, trainingData, depth);

        if (depth >= maxDepth) {
            return thisLeaf;
        }

        Pair<? extends Branch, Double> bestPair = getBestNodePair(parent, trainingData, splits);
        Branch bestNode = bestPair != null ? bestPair.getValue0() : null;
        double bestScore = bestPair != null ? bestPair.getValue1() : 0;

        // If we were unable to find a useful branch, return the leaf
        if (bestNode == null || bestScore < minimumScore) {
            // will be null if all attributes are ignored, and best score will be 0 if
            //1 of 3 things happen: (1) all instances in the node have the same classification, (2) each attribute tried has just 1 observed value
            //(3) subsets with the same attribute value have the same distribution of classifications
            return thisLeaf;
        }

        ArrayList<T> trueTrainingSet = Lists.newArrayList();
        ArrayList<T> falseTrainingSet = Lists.newArrayList();
        setTrueAndFalseTrainingSets(trainingData, bestNode, trueTrainingSet, falseTrainingSet);


        if (trueTrainingSet.size() < this.minLeafInstances) {
            return thisLeaf;
        }

        if (falseTrainingSet.size() < this.minLeafInstances) {
            return thisLeaf;
        }

        double trueWeight = getTotalWeight(trueTrainingSet);
        double falseWeight = getTotalWeight(falseTrainingSet);
        if (trueWeight == 0 || falseWeight == 0) {
            return thisLeaf;
        }

        double[] oldSplit = null;
        // We want to temporarily replace the split for an attribute for
        // descendants of an numeric branch, first the true split
        if (bestNode instanceof NumericBranch) {
            final NumericBranch bestBranch = (NumericBranch) bestNode;
            oldSplit = splits.get(bestBranch.attribute);
            splits.put(bestBranch.attribute, createNumericSplit(trueTrainingSet, bestBranch.attribute));
        }

        // Recurse down the true branch
        bestNode.trueChild = buildTree(bestNode, trueTrainingSet, depth + 1, splits);

        // And now replace the old split if this is an NumericBranch
        if (bestNode instanceof NumericBranch) {
            final NumericBranch bestBranch = (NumericBranch) bestNode;
            splits.put(bestBranch.attribute, createNumericSplit(falseTrainingSet, bestBranch.attribute));
        }

        // Recurse down the false branch
        bestNode.falseChild = buildTree(bestNode, falseTrainingSet, depth + 1, splits);

        // And now replace the original split if this is an NumericBranch
        if (bestNode instanceof NumericBranch) {
            final NumericBranch bestBranch = (NumericBranch) bestNode;
            splits.put(bestBranch.attribute, oldSplit);
        }
        return bestNode;
    }

    private void setTrueAndFalseTrainingSets(Iterable<T> trainingData, Branch bestNode, List<T> trueTrainingSet, List<T> falseTrainingSet) {
        //put instances with attribute values into appropriate training sets
        for (T instance : trainingData) {
            if (bestNode.decide(instance.getAttributes())) {
                trueTrainingSet.add(instance);
            } else {
                falseTrainingSet.add(instance);
            }
        }
    }

    private Pair<? extends Branch, Double> getBestNodePair(Branch parent, Iterable<T> trainingData, final Map<String, double[]> splits) {
        //should not be doing the following operation every time we call buildTree
        Map<String, AttributeCharacteristics> attributeCharacteristics = surveyTrainingData(trainingData);

        boolean smallTrainingSet = isSmallTrainingSet(trainingData);
        Pair<? extends Branch, Double> bestPair = null;
        //TODO: make this lazy in the sense that only numeric attributes that are not randomly rignored should have this done
        for (final Entry<String, AttributeCharacteristics> attributeCharacteristicsEntry : attributeCharacteristics.entrySet()) {
            if (this.attributeIgnoringStrategy.ignoreAttribute(attributeCharacteristicsEntry.getKey(), parent)) {
                continue;
            }

            Pair<? extends Branch, Double> thisPair = null;
            Pair<? extends Branch, Double> numericPair = null;
            Pair<? extends Branch, Double> categoricalPair = null;

            if (!smallTrainingSet && attributeCharacteristicsEntry.getValue().isNumber) {
                numericPair = createNumericNode(parent, attributeCharacteristicsEntry.getKey(), trainingData, splits.get(attributeCharacteristicsEntry.getKey()));
            } else if (!attributeCharacteristicsEntry.getValue().isNumber) {
                categoricalPair = createCategoricalNode(parent, attributeCharacteristicsEntry.getKey(), trainingData);
            }

            if (numericPair != null) {
                thisPair = numericPair;
            } else {
                thisPair = categoricalPair;//(numericPair.getValue1() > categoricalPair.getValue1()) ? numericPair : categoricalPair;
            }
            if (bestPair == null || (thisPair != null && bestPair != null && thisPair.getValue1() > bestPair.getValue1())) {
                bestPair = thisPair;
            }
        }
        return bestPair;
    }

    private double getTotalWeight(List<T> trainingSet) {
        double trueWeight = 0;
        for (T instance : trainingSet) {
            trueWeight += instance.getWeight();
        }
        return trueWeight;
    }

    private boolean isSmallTrainingSet(Iterable<T> trainingData) {
        boolean smallTrainingSet = true;
        int tsCount = 0;
        for (T instance : trainingData) {
            tsCount++;
            if (tsCount > SMALL_TRAINING_SET_LIMIT) {
                smallTrainingSet = false;
                break;
            }
        }
        return smallTrainingSet;
    }

    private Map<String, AttributeCharacteristics> surveyTrainingData(final Iterable<T> trainingData) {
        //tells us if each attribute is numeric or not.
        Map<String, AttributeCharacteristics> attributeCharacteristics = Maps.newHashMap();

        for (T instance : trainingData) {
            for (Entry<String, Serializable> e : instance.getAttributes().entrySet()) {
                AttributeCharacteristics attributeCharacteristic = attributeCharacteristics.get(e.getKey());
                if (attributeCharacteristic == null) {
                    attributeCharacteristic = new AttributeCharacteristics();
                    attributeCharacteristics.put(e.getKey(), attributeCharacteristic);
                }
                if (!(e.getValue() instanceof Number)) {
                    attributeCharacteristic.isNumber = false;
                }
            }
        }
        return attributeCharacteristics;
    }

    private Pair<? extends Branch, Double> createCategoricalNode(Node parent, String attribute, Iterable<T> instances) {
        if (binaryClassifications) {
            return createTwoClassCategoricalNode(parent, attribute, instances);
        } else {
            return createNClassCategoricalNode(parent, attribute, instances);
        }
    }

    private Pair<? extends Branch, Double> createTwoClassCategoricalNode(Node parent, final String attribute, final Iterable<T> instances) {

        double bestScore = 0;
        final Pair<ClassificationCounter, List<AttributeValueWithClassificationCounter>> valueOutcomeCountsPairs =
                ClassificationCounter.getSortedListOfAttributeValuesWithClassificationCounters(instances, attribute, minorityClassification);  //returs a list of ClassificationCounterList

        ClassificationCounter outCounts = new ClassificationCounter(valueOutcomeCountsPairs.getValue0()); //classification counter treating all values the same
        ClassificationCounter inCounts = new ClassificationCounter(); //the histogram of counts by classification for the in-set

        final List<AttributeValueWithClassificationCounter> valuesWithClassificationCounters = valueOutcomeCountsPairs.getValue1(); //map of value _> classificationCounter
        double numTrainingExamples = valueOutcomeCountsPairs.getValue0().getTotal();

        Serializable lastValOfInset = valuesWithClassificationCounters.get(0).attributeValue;
        double probabilityOfBeingInInset = 0;
        int valuesInTheInset = 0;
        int attributesWithSufficientValues = labelAttributeValuesWithInsufficientData(valuesWithClassificationCounters);
        if (attributesWithSufficientValues <= 1)
            return null; //there is just 1 value available.
        double intrinsicValueOfAttribute = getIntrinsicValueOfAttribute(valuesWithClassificationCounters, numTrainingExamples);

        for (final AttributeValueWithClassificationCounter valueWithClassificationCounter : valuesWithClassificationCounters) {
            final ClassificationCounter testValCounts = valueWithClassificationCounter.classificationCounter;
            if (testValCounts == null || valueWithClassificationCounter.attributeValue.equals(MISSING_VALUE)) { // Also a kludge, figure out why
                continue;
            }
            if (this.minDiscreteAttributeValueOccurances > 0) {
                if (!testValCounts.hasSufficientData()) continue;
            }
            inCounts = inCounts.add(testValCounts);
            outCounts = outCounts.subtract(testValCounts);

            if (inCounts.getTotal() < minLeafInstances || outCounts.getTotal() < minLeafInstances) {
                continue;
            }

            double thisScore = scorer.scoreSplit(inCounts, outCounts);
            valuesInTheInset++;
            if (penalizeCategoricalSplitsBySplitAttributeInformationValue) {
                thisScore = thisScore * (1 - degreeOfGainRatioPenalty) + degreeOfGainRatioPenalty * (thisScore / intrinsicValueOfAttribute);            }

            if (thisScore > bestScore) {
                bestScore = thisScore;
                lastValOfInset = valueWithClassificationCounter.attributeValue;
                probabilityOfBeingInInset = inCounts.getTotal() / (inCounts.getTotal() + outCounts.getTotal());
            }
        }
        final Set<Serializable> inSet = Sets.newHashSet();
        final Set<Serializable> outSet = Sets.newHashSet();
        boolean insetIsBuiltNowBuildingOutset = false;
        inCounts = new ClassificationCounter();
        outCounts = new ClassificationCounter();

        for (AttributeValueWithClassificationCounter attributeValueWithClassificationCounter : valuesWithClassificationCounters) {
            if (!insetIsBuiltNowBuildingOutset && attributeValueWithClassificationCounter.classificationCounter.hasSufficientData()) {
                inSet.add(attributeValueWithClassificationCounter.attributeValue);
                inCounts.add(attributeValueWithClassificationCounter.classificationCounter);
                if (attributeValueWithClassificationCounter.attributeValue.equals(lastValOfInset)) {
                    insetIsBuiltNowBuildingOutset = true;
                }
            } else {
                outCounts.add(attributeValueWithClassificationCounter.classificationCounter);

                //outSet.add(attributeValueWithClassificationCounter.attributeValue);
            }
        }

        Pair<CategoricalBranch, Double> bestPair = Pair.with(new CategoricalBranch(parent, attribute, inSet, probabilityOfBeingInInset), bestScore);
        return bestPair;
    }

    private int labelAttributeValuesWithInsufficientData(List<AttributeValueWithClassificationCounter> valuesWithClassificationCounters) {
        int attributesWithSuffValues = 0;
        for (final AttributeValueWithClassificationCounter valueWithClassificationCounter : valuesWithClassificationCounters) {
            if (this.minDiscreteAttributeValueOccurances > 0) {
                ClassificationCounter testValCounts = valueWithClassificationCounter.classificationCounter;
                if (attributeValueOrIntervalOfValuesHasInsufficientStatistics(testValCounts)) {
                    testValCounts.setHasSufficientData(false);
                } else {
                    attributesWithSuffValues++;
                }
            } else {
                attributesWithSuffValues++;
            }
        }

        return attributesWithSuffValues;
    }

    private double getIntrinsicValueOfAttribute(List<AttributeValueWithClassificationCounter> valuesWithCCs, double numTrainingExamples) {
        double informationValue = 0;
        double attributeValProb = 0;

        for (AttributeValueWithClassificationCounter attributeValueWithClassificationCounter : valuesWithCCs) {
            ClassificationCounter classificationCounter = attributeValueWithClassificationCounter.classificationCounter;
            attributeValProb = classificationCounter.getTotal() / (numTrainingExamples);//-insufficientDataInstances);
            informationValue -= attributeValProb * Math.log(attributeValProb) / Math.log(2);
        }

        return informationValue;
    }

    private Pair<? extends Branch, Double> createNClassCategoricalNode(Node parent, final String attribute,
                                                                       final Iterable<T> instances) {

        final Set<Serializable> values = getAttrinbuteValues(instances, attribute);

        if (insufficientTrainingDataGivenNumberOfAttributeValues(instances, values)) return null;

        final Set<Serializable> inValueSet = Sets.newHashSet(); //the in-set

        ClassificationCounter inSetClassificationCounts = new ClassificationCounter(); //the histogram of counts by classification for the in-set

        final Pair<ClassificationCounter, Map<Serializable, ClassificationCounter>> valueOutcomeCountsPair = ClassificationCounter
                .countAllByAttributeValues(instances, attribute);
        ClassificationCounter outSetClassificationCounts = valueOutcomeCountsPair.getValue0(); //classification counter treating all values the same

        final Map<Serializable, ClassificationCounter> valueOutcomeCounts = valueOutcomeCountsPair.getValue1(); //map of value _> classificationCounter
        double insetScore = 0;
        while (true) {
            com.google.common.base.Optional<ScoreValuePair> bestValueAndScore = com.google.common.base.Optional.absent();
            //values should be greater than 1
            for (final Serializable thisValue : values) {
                final ClassificationCounter testValCounts = valueOutcomeCounts.get(thisValue);
                //TODO: the next 3 lines may no longer be needed. Verify.
                if (testValCounts == null || thisValue == null || thisValue.equals(MISSING_VALUE)) {
                    continue;
                }
                if (this.minDiscreteAttributeValueOccurances > 0) {
                    if (shouldWeIgnoreThisValue(testValCounts)) continue;
                }
                final ClassificationCounter testInCounts = inSetClassificationCounts.add(testValCounts);
                final ClassificationCounter testOutCounts = outSetClassificationCounts.subtract(testValCounts);

                double scoreWithThisValueAddedToInset = scorer.scoreSplit(testInCounts, testOutCounts);

                if (!bestValueAndScore.isPresent() || scoreWithThisValueAddedToInset > bestValueAndScore.get().getScore()) {
                    bestValueAndScore = com.google.common.base.Optional.of(new ScoreValuePair(scoreWithThisValueAddedToInset, thisValue));
                }
            }

            if (bestValueAndScore.isPresent() && bestValueAndScore.get().getScore() > insetScore) {
                insetScore = bestValueAndScore.get().getScore();
                final Serializable bestValue = bestValueAndScore.get().getValue();
                inValueSet.add(bestValue);
                values.remove(bestValue);
                final ClassificationCounter bestValOutcomeCounts = valueOutcomeCounts.get(bestValue);
                inSetClassificationCounts = inSetClassificationCounts.add(bestValOutcomeCounts);
                outSetClassificationCounts = outSetClassificationCounts.subtract(bestValOutcomeCounts);

            } else {
                break;
            }
        }
        if (inSetClassificationCounts.getTotal() < minLeafInstances || outSetClassificationCounts.getTotal() < minLeafInstances) {
            return null;
        }
        //because inSetClassificationCounts is only mutated to better insets during the for loop...it corresponds to the actual inset here.
        double probabilityOfBeingInInset = inSetClassificationCounts.getTotal() / (inSetClassificationCounts.getTotal() + outSetClassificationCounts.getTotal());
        return Pair.with(new CategoricalBranch(parent, attribute, inValueSet, probabilityOfBeingInInset), insetScore);
    }

    private boolean insufficientTrainingDataGivenNumberOfAttributeValues(final Iterable<T> trainingData, final Set<Serializable> values) {
        final int averageInstancesPerValue = Iterables.size(trainingData) / values.size();
        final boolean notEnoughTrainingDataGivenNumberOfValues = averageInstancesPerValue < Math.max(this.minDiscreteAttributeValueOccurances,
                HARD_MINIMUM_INSTANCES_PER_CATEGORICAL_VALUE);
        if (notEnoughTrainingDataGivenNumberOfValues) {
            return true;
        }
        return false;
    }

    private Set<Serializable> getAttrinbuteValues(final Iterable<T> trainingData, final String attribute) {
        final Set<Serializable> values = Sets.newHashSet();
        for (T instance : trainingData) {
            Serializable value = instance.getAttributes().get(attribute);
            if (value == null) value = MISSING_VALUE;
            values.add(value);
        }
        return values;
    }

    private boolean attributeValueOrIntervalOfValuesHasInsufficientStatistics(final ClassificationCounter testValCounts) {
        Preconditions.checkArgument(majorityClassification!=null && minorityClassification !=null);
        Map<Serializable, Double> counts = testValCounts.getCounts();
        if (counts.containsKey(minorityClassification) &&
                counts.get(minorityClassification) > minDiscreteAttributeValueOccurances) {
            return false;
        }

        if (counts.containsKey(majorityClassification) &&
                counts.get(majorityClassification) > majorityToMinorityRatio * minDiscreteAttributeValueOccurances) {
            return false;
        }

        if (hasBothMinorityAndMajorityClassifications(counts)
                && hasSufficientStatisticsForBothClassifications(counts)) {
            return false;
        }

        return true;
    }
    private boolean shouldWeIgnoreThisValue(final ClassificationCounter testValCounts) {
        Map<Serializable, Double> counts = testValCounts.getCounts();

        for (Serializable key : counts.keySet()) {
            if (counts.get(key).doubleValue() < minDiscreteAttributeValueOccurances) {
                return true;
            }
        }

        return false;
    }

    private boolean hasSufficientStatisticsForBothClassifications(Map<Serializable, Double> counts) {
        return counts.get(majorityClassification) > 0.6 * majorityToMinorityRatio * minDiscreteAttributeValueOccurances
                && counts.get(minorityClassification) > 0.6 * minDiscreteAttributeValueOccurances;
    }

    private boolean hasBothMinorityAndMajorityClassifications(Map<Serializable, Double> counts) {
        return counts.containsKey(majorityClassification) && counts.containsKey(minorityClassification);
    }

    private Pair<? extends Branch, Double> createNumericNode(Node parent, final String attribute,
                                                             Iterable<T> instances,
                                                             final double[] splits) {
        double bestScore = 0;
        double bestThreshold = 0;

        double lastThreshold = Double.MIN_VALUE;
        double probabilityOfBeingInInset = 0;

        for (final double threshold : splits) {

            if (threshold == lastThreshold) {
                continue;
            }
            lastThreshold = threshold;

            Iterable<T> inSet = Iterables.filter(instances, new GreaterThanThresholdPredicate(attribute, threshold));
            Iterable<T> outSet = Iterables.filter(instances, new LessThanEqualThresholdPredicate(attribute, threshold));
            ClassificationCounter inClassificationCounts = ClassificationCounter.countAll(inSet);
            ClassificationCounter outClassificationCounts = ClassificationCounter.countAll(outSet);

            if (binaryClassifications) {
                if (attributeValueOrIntervalOfValuesHasInsufficientStatistics(inClassificationCounts) ||
                        attributeValueOrIntervalOfValuesHasInsufficientStatistics(outClassificationCounts)) {
                    continue;
                }
            } else if (shouldWeIgnoreThisValue(inClassificationCounts) || shouldWeIgnoreThisValue(outClassificationCounts)) {
                continue;
            }



            double thisScore = scorer.scoreSplit(inClassificationCounts, outClassificationCounts);
            if (thisScore > bestScore) {
                bestScore = thisScore;
                bestThreshold = threshold;
                probabilityOfBeingInInset = inClassificationCounts.getTotal() / (inClassificationCounts.getTotal() + outClassificationCounts.getTotal());
            }
        }
        if (bestScore == 0) {
            return null;
        }
        return Pair.with(new NumericBranch(parent, attribute, bestThreshold, probabilityOfBeingInInset), bestScore);
    }

    public static class AttributeCharacteristics {
        public boolean isNumber = true;
    }


    private class GreaterThanThresholdPredicate implements Predicate<T> {

        private final String attribute;
        private final double threshold;

        public GreaterThanThresholdPredicate(String attribute, double threshold) {
            this.attribute = attribute;
            this.threshold = threshold;
        }

        @Override
        public boolean apply(@Nullable T input) {
            try {
                if (input == null) {//consider deleting
                    return false;
                }
                Serializable value = input.getAttributes().get(attribute);
                if (value == null) {
                    value = 0;
                }
                return ((Number) value).doubleValue() > threshold;
            } catch (final ClassCastException e) { // Kludge, need to
                // handle better
                return false;
            }
        }
    }

    private class LessThanEqualThresholdPredicate implements Predicate<T> {

        private final String attribute;
        private final double threshold;

        public LessThanEqualThresholdPredicate(String attribute, double threshold) {
            this.attribute = attribute;
            this.threshold = threshold;
        }

        @Override
        public boolean apply(@Nullable T input) {
            try {
                if (input == null) {
                    return false;
                }
                Serializable value = input.getAttributes().get(attribute);
                if (value == null) {
                    value = Double.MIN_VALUE;
                }
                return ((Number) value).doubleValue() <= threshold; //missing values should go the way of the outset.  Future improvement shoud allow missing values to go way of either inset or outset
            } catch (final ClassCastException e) { // Kludge, need to
                // handle better
                return false;
            }
        }
    }

    private class ScoreValuePair {
        private double score;
        private Serializable value;

        private ScoreValuePair(final double score, final Serializable value) {
            this.score = score;
            this.value = value;
        }

        public double getScore() {
            return score;
        }

        public Serializable getValue() {
            return value;
        }
    }

}<|MERGE_RESOLUTION|>--- conflicted
+++ resolved
@@ -27,7 +27,7 @@
 
     public static final String MAX_DEPTH = "maxDepth";
     public static final String MIN_SCORE = "minScore";
-    public static final String MIN_DISCRETE_ATTRIBUTE_OCCURRENCES = "minCatAttrOcc";
+    public static final String MIN_DISCRETE_ATTRIBUTE_OCCURRENCES = "minDiscreteAttrOccr";
     public static final String MIN_LEAF_INSTANCES = "minLeafInstances";
     public static final String SCORER = "scorer";
     public static final String ATTRIBUTE_IGNORING_STRATEGY = "attributeIgnoringStrategy";
@@ -42,12 +42,7 @@
     private static final int HARD_MINIMUM_INSTANCES_PER_CATEGORICAL_VALUE = 10;
 
     private Scorer scorer;
-<<<<<<< HEAD
-    private int maxDepth = Integer.MAX_VALUE;
-=======
     private int maxDepth = 5;
-    private double ignoreAttributeAtNodeProbability = 0.0;
->>>>>>> 903e3a84
     private double minimumScore = 0.00000000000001;
     private int minDiscreteAttributeValueOccurances = 0;
     private int minLeafInstances = 0;
@@ -56,11 +51,8 @@
     private boolean penalizeCategoricalSplitsBySplitAttributeInformationValue = true;
     private double degreeOfGainRatioPenalty = 1.0;
     private int ordinalTestSpilts = 5;
-    private boolean applyCrossValidationToNodeConstruction = false;
     private double fractionOfDataToUseInHoldOutSet;
     private AttributeIgnoringStrategy attributeIgnoringStrategy = new IgnoreAttributesWithConstantProbability(0.0);
-
-
 
     //TODO: make it so only one thread computes the below 4 values since all trees compute the same values..
     private  Serializable minorityClassification;
@@ -87,7 +79,6 @@
         copy.penalizeCategoricalSplitsBySplitAttributeInformationValue = penalizeCategoricalSplitsBySplitAttributeInformationValue;
         copy.degreeOfGainRatioPenalty = degreeOfGainRatioPenalty;
         copy.ordinalTestSpilts = ordinalTestSpilts;
-        copy.applyCrossValidationToNodeConstruction = applyCrossValidationToNodeConstruction;
         copy.attributeIgnoringStrategy = attributeIgnoringStrategy.copy();
         copy.fractionOfDataToUseInHoldOutSet = fractionOfDataToUseInHoldOutSet;
         return copy;
@@ -155,7 +146,6 @@
         return this;
     }
 
-
     public TreeBuilder<T> minCategoricalAttributeValueOccurances(int occurances) {
         this.minDiscreteAttributeValueOccurances = occurances;
         return this;
@@ -280,7 +270,7 @@
         return split;
     }
 
-    private Node buildTree(Branch parent, final Iterable<T> trainingData, final int depth,
+    private Node buildTree(Node parent, final Iterable<T> trainingData, final int depth,
                            final Map<String, double[]> splits) {
         Preconditions.checkArgument(!Iterables.isEmpty(trainingData), "At Depth: " + depth + ". Can't build a tree with no training data");
         final Leaf thisLeaf = new Leaf(parent, trainingData, depth);

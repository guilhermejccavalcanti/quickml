--- conflicted
+++ resolved
@@ -17,7 +17,6 @@
 import quickml.supervised.classifier.decisionTree.tree.*;
 import quickml.supervised.classifier.decisionTree.tree.attributeIgnoringStrategies.AttributeIgnoringStrategy;
 import quickml.supervised.classifier.decisionTree.tree.attributeIgnoringStrategies.IgnoreAttributesWithConstantProbability;
-
 import javax.annotation.Nullable;
 import java.io.Serializable;
 import java.util.*;
@@ -26,46 +25,62 @@
 public final class TreeBuilder<T extends ClassifierInstance> implements PredictiveModelBuilder<Tree, T> {
 
     public static final String MAX_DEPTH = "maxDepth";
+
     public static final String MIN_SCORE = "minScore";
+
     public static final String MIN_DISCRETE_ATTRIBUTE_OCCURRENCES = "minCatAttrOcc";
+
     public static final String MIN_LEAF_INSTANCES = "minLeafInstances";
+
     public static final String SCORER = "scorer";
+
     public static final String ATTRIBUTE_IGNORING_STRATEGY = "attributeIgnoringStrategy";
+
     public static final String PENALIZE_CATEGORICAL_SPLITS = "penalizeCategoricalSplitsBySplitAttributeInformationValue";
+
     public static final String DEGREE_OF_GAIN_RATIO_PENALTY = "degreeOfGainRatioPenalty";
 
-
     public static final String ORDINAL_TEST_SPLITS = "ordinalTestSpilts";
+
     public static final int SMALL_TRAINING_SET_LIMIT = 9;
+
     public static final int RESERVOIR_SIZE = 1000;
+
     public static final Serializable MISSING_VALUE = "%missingVALUE%83257";
+
     private static final int HARD_MINIMUM_INSTANCES_PER_CATEGORICAL_VALUE = 10;
 
     private Scorer scorer;
-<<<<<<< HEAD
-    private int maxDepth = Integer.MAX_VALUE;
-=======
+
     private int maxDepth = 5;
-    private double ignoreAttributeAtNodeProbability = 0.0;
->>>>>>> 903e3a84
+
     private double minimumScore = 0.00000000000001;
+
     private int minDiscreteAttributeValueOccurances = 0;
+
     private int minLeafInstances = 0;
 
     private Random rand = Random.Util.fromSystemRandom(MapUtils.random);
+
     private boolean penalizeCategoricalSplitsBySplitAttributeInformationValue = true;
+
     private double degreeOfGainRatioPenalty = 1.0;
+
     private int ordinalTestSpilts = 5;
+
     private boolean applyCrossValidationToNodeConstruction = false;
+
     private double fractionOfDataToUseInHoldOutSet;
+
     private AttributeIgnoringStrategy attributeIgnoringStrategy = new IgnoreAttributesWithConstantProbability(0.0);
 
-
-
     //TODO: make it so only one thread computes the below 4 values since all trees compute the same values..
-    private  Serializable minorityClassification;
-    private  Serializable majorityClassification;
-    private  double majorityToMinorityRatio = 1;
+    private Serializable minorityClassification;
+
+    private Serializable majorityClassification;
+
+    private double majorityToMinorityRatio = 1;
+
     private boolean binaryClassifications = true;
 
     public TreeBuilder() {
@@ -98,23 +113,30 @@
     }
 
     public void updateBuilderConfig(final Map<String, Object> cfg) {
-        if (cfg.containsKey(SCORER))
+        if (cfg.containsKey(SCORER)) {
             scorer((Scorer) cfg.get(SCORER));
-        if (cfg.containsKey(MAX_DEPTH))
+        }
+        if (cfg.containsKey(MAX_DEPTH)) {
             maxDepth((Integer) cfg.get(MAX_DEPTH));
-        if (cfg.containsKey(MIN_SCORE))
+        }
+        if (cfg.containsKey(MIN_SCORE)) {
             minimumScore((Double) cfg.get(MIN_SCORE));
-        if (cfg.containsKey(MIN_DISCRETE_ATTRIBUTE_OCCURRENCES))
+        }
+        if (cfg.containsKey(MIN_DISCRETE_ATTRIBUTE_OCCURRENCES)) {
             minCategoricalAttributeValueOccurances((Integer) cfg.get(MIN_DISCRETE_ATTRIBUTE_OCCURRENCES));
-        if (cfg.containsKey(MIN_LEAF_INSTANCES))
+        }
+        if (cfg.containsKey(MIN_LEAF_INSTANCES)) {
             minLeafInstances((Integer) cfg.get(MIN_LEAF_INSTANCES));
-        if (cfg.containsKey(ORDINAL_TEST_SPLITS))
+        }
+        if (cfg.containsKey(ORDINAL_TEST_SPLITS)) {
             ordinalTestSplits((Integer) cfg.get(ORDINAL_TEST_SPLITS));
-        if (cfg.containsKey(DEGREE_OF_GAIN_RATIO_PENALTY))
+        }
+        if (cfg.containsKey(DEGREE_OF_GAIN_RATIO_PENALTY)) {
             degreeOfGainRatioPenalty((Double) cfg.get(DEGREE_OF_GAIN_RATIO_PENALTY));
-        if (cfg.containsKey(ATTRIBUTE_IGNORING_STRATEGY))
+        }
+        if (cfg.containsKey(ATTRIBUTE_IGNORING_STRATEGY)) {
             attributeIgnoringStrategy((AttributeIgnoringStrategy) cfg.get(ATTRIBUTE_IGNORING_STRATEGY));
-
+        }
         penalizeCategoricalSplitsBySplitAttributeInformationValue(cfg.containsKey(PENALIZE_CATEGORICAL_SPLITS) ? (Boolean) cfg.get(PENALIZE_CATEGORICAL_SPLITS) : true);
     }
 
@@ -128,13 +150,11 @@
         return this;
     }
 
-
     public TreeBuilder<T> scorer(final Scorer scorer) {
         this.scorer = scorer;
         return this;
     }
 
-
     public TreeBuilder<T> maxDepth(int maxDepth) {
         this.maxDepth = maxDepth;
         return this;
@@ -154,7 +174,6 @@
         this.penalizeCategoricalSplitsBySplitAttributeInformationValue = useGainRatio;
         return this;
     }
-
 
     public TreeBuilder<T> minCategoricalAttributeValueOccurances(int occurances) {
         this.minDiscreteAttributeValueOccurances = occurances;
@@ -178,25 +197,20 @@
         Serializable majorityClassification = null;
         boolean binaryClassifications = true;
         double majorityToMinorityRatio = 1;
-
         for (T instance : trainingData) {
             Serializable classification = instance.getLabel();
-
-                if (classificationsAndCounts.containsKey(classification)) {
-                   classificationsAndCounts.get(classification).increment();
-
-                } else
-                    classificationsAndCounts.put(classification, new MutableInt(1));
-
+            if (classificationsAndCounts.containsKey(classification)) {
+                classificationsAndCounts.get(classification).increment();
+            } else {
+                classificationsAndCounts.put(classification, new MutableInt(1));
+            }
         }
         if (classificationsAndCounts.size() > 2) {
             setBinaryClassifications(false);
             return new HashSet<>(classificationsAndCounts.keySet());
         }
-
         minorityClassification = null;
         double minorityClassificationCount = 0;
-
         majorityClassification = null;
         double majorityClassificationCount = 0;
         for (Serializable val : classificationsAndCounts.keySet()) {
@@ -209,14 +223,12 @@
                 majorityClassificationCount = classificationsAndCounts.get(val).doubleValue();
             }
         }
-        majorityToMinorityRatio = classificationsAndCounts.get(majorityClassification).doubleValue()
-                / classificationsAndCounts.get(minorityClassification).doubleValue();
-
+        majorityToMinorityRatio = classificationsAndCounts.get(majorityClassification).doubleValue() / classificationsAndCounts.get(minorityClassification).doubleValue();
         writeClassificationPropertiesOfDataSet(minorityClassification, majorityClassification, binaryClassifications, majorityToMinorityRatio);
         return new HashSet<>(classificationsAndCounts.keySet());
     }
 
-    private synchronized  void setBinaryClassifications(boolean binaryClassifications) {
+    private synchronized void setBinaryClassifications(boolean binaryClassifications) {
         this.binaryClassifications = binaryClassifications;
     }
 
@@ -231,10 +243,11 @@
         final ReservoirSampler<Double> reservoirSampler = new ReservoirSampler<Double>(RESERVOIR_SIZE, rand);
         for (final T instance : trainingData) {
             Serializable value = instance.getAttributes().get(attribute);
-            if (value == null) value = 0;
+            if (value == null) {
+                value = 0;
+            }
             reservoirSampler.sample(((Number) value).doubleValue());
         }
-
         return getSplit(reservoirSampler);
     }
 
@@ -252,9 +265,7 @@
                 }
             }
         }
-
         final Map<String, double[]> splits = Maps.newHashMap();
-
         for (final Entry<String, ReservoirSampler<Double>> e : rsm.entrySet()) {
             final double[] split = getSplit(e.getValue());
             splits.put(e.getKey(), split);
@@ -271,76 +282,58 @@
             throw new RuntimeException("Split list empty");
         }
         Collections.sort(splitList);
-
         final double[] split = new double[ordinalTestSpilts - 1];
-        final int indexMultiplier = splitList.size() / (split.length + 1);//num elements / num bins
+        final int indexMultiplier = splitList.size() / (split.length + 1);
         for (int x = 0; x < split.length; x++) {
             split[x] = splitList.get((x + 1) * indexMultiplier);
         }
         return split;
     }
 
-    private Node buildTree(Branch parent, final Iterable<T> trainingData, final int depth,
-                           final Map<String, double[]> splits) {
+    private Node buildTree(Branch parent, final Iterable<T> trainingData, final int depth, final Map<String, double[]> splits) {
         Preconditions.checkArgument(!Iterables.isEmpty(trainingData), "At Depth: " + depth + ". Can't build a tree with no training data");
         final Leaf thisLeaf = new Leaf(parent, trainingData, depth);
-
         if (depth >= maxDepth) {
             return thisLeaf;
         }
-
         Pair<? extends Branch, Double> bestPair = getBestNodePair(parent, trainingData, splits);
         Branch bestNode = bestPair != null ? bestPair.getValue0() : null;
         double bestScore = bestPair != null ? bestPair.getValue1() : 0;
-
         // If we were unable to find a useful branch, return the leaf
         if (bestNode == null || bestScore < minimumScore) {
-            // will be null if all attributes are ignored, and best score will be 0 if
-            //1 of 3 things happen: (1) all instances in the node have the same classification, (2) each attribute tried has just 1 observed value
             //(3) subsets with the same attribute value have the same distribution of classifications
             return thisLeaf;
         }
-
         ArrayList<T> trueTrainingSet = Lists.newArrayList();
         ArrayList<T> falseTrainingSet = Lists.newArrayList();
         setTrueAndFalseTrainingSets(trainingData, bestNode, trueTrainingSet, falseTrainingSet);
-
-
         if (trueTrainingSet.size() < this.minLeafInstances) {
             return thisLeaf;
         }
-
         if (falseTrainingSet.size() < this.minLeafInstances) {
             return thisLeaf;
         }
-
         double trueWeight = getTotalWeight(trueTrainingSet);
         double falseWeight = getTotalWeight(falseTrainingSet);
         if (trueWeight == 0 || falseWeight == 0) {
             return thisLeaf;
         }
-
         double[] oldSplit = null;
-        // We want to temporarily replace the split for an attribute for
         // descendants of an numeric branch, first the true split
         if (bestNode instanceof NumericBranch) {
             final NumericBranch bestBranch = (NumericBranch) bestNode;
             oldSplit = splits.get(bestBranch.attribute);
             splits.put(bestBranch.attribute, createNumericSplit(trueTrainingSet, bestBranch.attribute));
         }
-
         // Recurse down the true branch
         bestNode.trueChild = buildTree(bestNode, trueTrainingSet, depth + 1, splits);
-
         // And now replace the old split if this is an NumericBranch
         if (bestNode instanceof NumericBranch) {
             final NumericBranch bestBranch = (NumericBranch) bestNode;
             splits.put(bestBranch.attribute, createNumericSplit(falseTrainingSet, bestBranch.attribute));
         }
-
         // Recurse down the false branch
         bestNode.falseChild = buildTree(bestNode, falseTrainingSet, depth + 1, splits);
-
         // And now replace the original split if this is an NumericBranch
         if (bestNode instanceof NumericBranch) {
             final NumericBranch bestBranch = (NumericBranch) bestNode;
@@ -350,7 +343,6 @@
     }
 
     private void setTrueAndFalseTrainingSets(Iterable<T> trainingData, Branch bestNode, List<T> trueTrainingSet, List<T> falseTrainingSet) {
-        //put instances with attribute values into appropriate training sets
         for (T instance : trainingData) {
             if (bestNode.decide(instance.getAttributes())) {
                 trueTrainingSet.add(instance);
@@ -363,7 +355,6 @@
     private Pair<? extends Branch, Double> getBestNodePair(Branch parent, Iterable<T> trainingData, final Map<String, double[]> splits) {
         //should not be doing the following operation every time we call buildTree
         Map<String, AttributeCharacteristics> attributeCharacteristics = surveyTrainingData(trainingData);
-
         boolean smallTrainingSet = isSmallTrainingSet(trainingData);
         Pair<? extends Branch, Double> bestPair = null;
         //TODO: make this lazy in the sense that only numeric attributes that are not randomly rignored should have this done
@@ -371,21 +362,19 @@
             if (this.attributeIgnoringStrategy.ignoreAttribute(attributeCharacteristicsEntry.getKey(), parent)) {
                 continue;
             }
-
             Pair<? extends Branch, Double> thisPair = null;
             Pair<? extends Branch, Double> numericPair = null;
             Pair<? extends Branch, Double> categoricalPair = null;
-
             if (!smallTrainingSet && attributeCharacteristicsEntry.getValue().isNumber) {
                 numericPair = createNumericNode(parent, attributeCharacteristicsEntry.getKey(), trainingData, splits.get(attributeCharacteristicsEntry.getKey()));
             } else if (!attributeCharacteristicsEntry.getValue().isNumber) {
                 categoricalPair = createCategoricalNode(parent, attributeCharacteristicsEntry.getKey(), trainingData);
             }
-
             if (numericPair != null) {
                 thisPair = numericPair;
             } else {
-                thisPair = categoricalPair;//(numericPair.getValue1() > categoricalPair.getValue1()) ? numericPair : categoricalPair;
+                //(numericPair.getValue1() > categoricalPair.getValue1()) ? numericPair : categoricalPair;
+                thisPair = categoricalPair;
             }
             if (bestPair == null || (thisPair != null && bestPair != null && thisPair.getValue1() > bestPair.getValue1())) {
                 bestPair = thisPair;
@@ -416,9 +405,7 @@
     }
 
     private Map<String, AttributeCharacteristics> surveyTrainingData(final Iterable<T> trainingData) {
-        //tells us if each attribute is numeric or not.
         Map<String, AttributeCharacteristics> attributeCharacteristics = Maps.newHashMap();
-
         for (T instance : trainingData) {
             for (Entry<String, Serializable> e : instance.getAttributes().entrySet()) {
                 AttributeCharacteristics attributeCharacteristic = attributeCharacteristics.get(e.getKey());
@@ -443,45 +430,40 @@
     }
 
     private Pair<? extends Branch, Double> createTwoClassCategoricalNode(Node parent, final String attribute, final Iterable<T> instances) {
-
         double bestScore = 0;
-        final Pair<ClassificationCounter, List<AttributeValueWithClassificationCounter>> valueOutcomeCountsPairs =
-                ClassificationCounter.getSortedListOfAttributeValuesWithClassificationCounters(instances, attribute, minorityClassification);  //returs a list of ClassificationCounterList
-
-        ClassificationCounter outCounts = new ClassificationCounter(valueOutcomeCountsPairs.getValue0()); //classification counter treating all values the same
-        ClassificationCounter inCounts = new ClassificationCounter(); //the histogram of counts by classification for the in-set
-
-        final List<AttributeValueWithClassificationCounter> valuesWithClassificationCounters = valueOutcomeCountsPairs.getValue1(); //map of value _> classificationCounter
+        final Pair<ClassificationCounter, List<AttributeValueWithClassificationCounter>> valueOutcomeCountsPairs = ClassificationCounter.getSortedListOfAttributeValuesWithClassificationCounters(instances, attribute, minorityClassification);
+        ClassificationCounter outCounts = new ClassificationCounter(valueOutcomeCountsPairs.getValue0());
+        ClassificationCounter inCounts = new ClassificationCounter();
+        final List<AttributeValueWithClassificationCounter> valuesWithClassificationCounters = valueOutcomeCountsPairs.getValue1();
         double numTrainingExamples = valueOutcomeCountsPairs.getValue0().getTotal();
-
         Serializable lastValOfInset = valuesWithClassificationCounters.get(0).attributeValue;
         double probabilityOfBeingInInset = 0;
         int valuesInTheInset = 0;
         int attributesWithSufficientValues = labelAttributeValuesWithInsufficientData(valuesWithClassificationCounters);
-        if (attributesWithSufficientValues <= 1)
-            return null; //there is just 1 value available.
+        if (attributesWithSufficientValues <= 1) {
+            return null;
+        }
         double intrinsicValueOfAttribute = getIntrinsicValueOfAttribute(valuesWithClassificationCounters, numTrainingExamples);
-
         for (final AttributeValueWithClassificationCounter valueWithClassificationCounter : valuesWithClassificationCounters) {
             final ClassificationCounter testValCounts = valueWithClassificationCounter.classificationCounter;
-            if (testValCounts == null || valueWithClassificationCounter.attributeValue.equals(MISSING_VALUE)) { // Also a kludge, figure out why
+            if (testValCounts == null || valueWithClassificationCounter.attributeValue.equals(MISSING_VALUE)) {
                 continue;
             }
             if (this.minDiscreteAttributeValueOccurances > 0) {
-                if (!testValCounts.hasSufficientData()) continue;
+                if (!testValCounts.hasSufficientData()) {
+                    continue;
+                }
             }
             inCounts = inCounts.add(testValCounts);
             outCounts = outCounts.subtract(testValCounts);
-
             if (inCounts.getTotal() < minLeafInstances || outCounts.getTotal() < minLeafInstances) {
                 continue;
             }
-
             double thisScore = scorer.scoreSplit(inCounts, outCounts);
             valuesInTheInset++;
             if (penalizeCategoricalSplitsBySplitAttributeInformationValue) {
-                thisScore = thisScore * (1 - degreeOfGainRatioPenalty) + degreeOfGainRatioPenalty * (thisScore / intrinsicValueOfAttribute);            }
-
+                thisScore = thisScore * (1 - degreeOfGainRatioPenalty) + degreeOfGainRatioPenalty * (thisScore / intrinsicValueOfAttribute);
+            }
             if (thisScore > bestScore) {
                 bestScore = thisScore;
                 lastValOfInset = valueWithClassificationCounter.attributeValue;
@@ -493,7 +475,6 @@
         boolean insetIsBuiltNowBuildingOutset = false;
         inCounts = new ClassificationCounter();
         outCounts = new ClassificationCounter();
-
         for (AttributeValueWithClassificationCounter attributeValueWithClassificationCounter : valuesWithClassificationCounters) {
             if (!insetIsBuiltNowBuildingOutset && attributeValueWithClassificationCounter.classificationCounter.hasSufficientData()) {
                 inSet.add(attributeValueWithClassificationCounter.attributeValue);
@@ -503,11 +484,8 @@
                 }
             } else {
                 outCounts.add(attributeValueWithClassificationCounter.classificationCounter);
-
-                //outSet.add(attributeValueWithClassificationCounter.attributeValue);
-            }
-        }
-
+            }
+        }
         Pair<CategoricalBranch, Double> bestPair = Pair.with(new CategoricalBranch(parent, attribute, inSet, probabilityOfBeingInInset), bestScore);
         return bestPair;
     }
@@ -526,62 +504,50 @@
                 attributesWithSuffValues++;
             }
         }
-
         return attributesWithSuffValues;
     }
 
     private double getIntrinsicValueOfAttribute(List<AttributeValueWithClassificationCounter> valuesWithCCs, double numTrainingExamples) {
         double informationValue = 0;
         double attributeValProb = 0;
-
         for (AttributeValueWithClassificationCounter attributeValueWithClassificationCounter : valuesWithCCs) {
             ClassificationCounter classificationCounter = attributeValueWithClassificationCounter.classificationCounter;
-            attributeValProb = classificationCounter.getTotal() / (numTrainingExamples);//-insufficientDataInstances);
+            attributeValProb = classificationCounter.getTotal() / (numTrainingExamples);
             informationValue -= attributeValProb * Math.log(attributeValProb) / Math.log(2);
         }
-
         return informationValue;
     }
 
-    private Pair<? extends Branch, Double> createNClassCategoricalNode(Node parent, final String attribute,
-                                                                       final Iterable<T> instances) {
-
+    private Pair<? extends Branch, Double> createNClassCategoricalNode(Node parent, final String attribute, final Iterable<T> instances) {
         final Set<Serializable> values = getAttrinbuteValues(instances, attribute);
-
-        if (insufficientTrainingDataGivenNumberOfAttributeValues(instances, values)) return null;
-
-        final Set<Serializable> inValueSet = Sets.newHashSet(); //the in-set
-
-        ClassificationCounter inSetClassificationCounts = new ClassificationCounter(); //the histogram of counts by classification for the in-set
-
-        final Pair<ClassificationCounter, Map<Serializable, ClassificationCounter>> valueOutcomeCountsPair = ClassificationCounter
-                .countAllByAttributeValues(instances, attribute);
-        ClassificationCounter outSetClassificationCounts = valueOutcomeCountsPair.getValue0(); //classification counter treating all values the same
-
-        final Map<Serializable, ClassificationCounter> valueOutcomeCounts = valueOutcomeCountsPair.getValue1(); //map of value _> classificationCounter
+        if (insufficientTrainingDataGivenNumberOfAttributeValues(instances, values)) {
+            return null;
+        }
+        final Set<Serializable> inValueSet = Sets.newHashSet();
+        ClassificationCounter inSetClassificationCounts = new ClassificationCounter();
+        final Pair<ClassificationCounter, Map<Serializable, ClassificationCounter>> valueOutcomeCountsPair = ClassificationCounter.countAllByAttributeValues(instances, attribute);
+        ClassificationCounter outSetClassificationCounts = valueOutcomeCountsPair.getValue0();
+        final Map<Serializable, ClassificationCounter> valueOutcomeCounts = valueOutcomeCountsPair.getValue1();
         double insetScore = 0;
         while (true) {
             com.google.common.base.Optional<ScoreValuePair> bestValueAndScore = com.google.common.base.Optional.absent();
-            //values should be greater than 1
             for (final Serializable thisValue : values) {
                 final ClassificationCounter testValCounts = valueOutcomeCounts.get(thisValue);
-                //TODO: the next 3 lines may no longer be needed. Verify.
                 if (testValCounts == null || thisValue == null || thisValue.equals(MISSING_VALUE)) {
                     continue;
                 }
                 if (this.minDiscreteAttributeValueOccurances > 0) {
-                    if (shouldWeIgnoreThisValue(testValCounts)) continue;
+                    if (shouldWeIgnoreThisValue(testValCounts)) {
+                        continue;
+                    }
                 }
                 final ClassificationCounter testInCounts = inSetClassificationCounts.add(testValCounts);
                 final ClassificationCounter testOutCounts = outSetClassificationCounts.subtract(testValCounts);
-
                 double scoreWithThisValueAddedToInset = scorer.scoreSplit(testInCounts, testOutCounts);
-
                 if (!bestValueAndScore.isPresent() || scoreWithThisValueAddedToInset > bestValueAndScore.get().getScore()) {
                     bestValueAndScore = com.google.common.base.Optional.of(new ScoreValuePair(scoreWithThisValueAddedToInset, thisValue));
                 }
             }
-
             if (bestValueAndScore.isPresent() && bestValueAndScore.get().getScore() > insetScore) {
                 insetScore = bestValueAndScore.get().getScore();
                 final Serializable bestValue = bestValueAndScore.get().getValue();
@@ -590,7 +556,6 @@
                 final ClassificationCounter bestValOutcomeCounts = valueOutcomeCounts.get(bestValue);
                 inSetClassificationCounts = inSetClassificationCounts.add(bestValOutcomeCounts);
                 outSetClassificationCounts = outSetClassificationCounts.subtract(bestValOutcomeCounts);
-
             } else {
                 break;
             }
@@ -598,15 +563,13 @@
         if (inSetClassificationCounts.getTotal() < minLeafInstances || outSetClassificationCounts.getTotal() < minLeafInstances) {
             return null;
         }
-        //because inSetClassificationCounts is only mutated to better insets during the for loop...it corresponds to the actual inset here.
         double probabilityOfBeingInInset = inSetClassificationCounts.getTotal() / (inSetClassificationCounts.getTotal() + outSetClassificationCounts.getTotal());
         return Pair.with(new CategoricalBranch(parent, attribute, inValueSet, probabilityOfBeingInInset), insetScore);
     }
 
     private boolean insufficientTrainingDataGivenNumberOfAttributeValues(final Iterable<T> trainingData, final Set<Serializable> values) {
         final int averageInstancesPerValue = Iterables.size(trainingData) / values.size();
-        final boolean notEnoughTrainingDataGivenNumberOfValues = averageInstancesPerValue < Math.max(this.minDiscreteAttributeValueOccurances,
-                HARD_MINIMUM_INSTANCES_PER_CATEGORICAL_VALUE);
+        final boolean notEnoughTrainingDataGivenNumberOfValues = averageInstancesPerValue < Math.max(this.minDiscreteAttributeValueOccurances, HARD_MINIMUM_INSTANCES_PER_CATEGORICAL_VALUE);
         if (notEnoughTrainingDataGivenNumberOfValues) {
             return true;
         }
@@ -617,85 +580,70 @@
         final Set<Serializable> values = Sets.newHashSet();
         for (T instance : trainingData) {
             Serializable value = instance.getAttributes().get(attribute);
-            if (value == null) value = MISSING_VALUE;
+            if (value == null) {
+                value = MISSING_VALUE;
+            }
             values.add(value);
         }
         return values;
     }
 
     private boolean attributeValueOrIntervalOfValuesHasInsufficientStatistics(final ClassificationCounter testValCounts) {
-        Preconditions.checkArgument(majorityClassification!=null && minorityClassification !=null);
+        Preconditions.checkArgument(majorityClassification != null && minorityClassification != null);
         Map<Serializable, Double> counts = testValCounts.getCounts();
-        if (counts.containsKey(minorityClassification) &&
-                counts.get(minorityClassification) > minDiscreteAttributeValueOccurances) {
+        if (counts.containsKey(minorityClassification) && counts.get(minorityClassification) > minDiscreteAttributeValueOccurances) {
             return false;
         }
-
-        if (counts.containsKey(majorityClassification) &&
-                counts.get(majorityClassification) > majorityToMinorityRatio * minDiscreteAttributeValueOccurances) {
+        if (counts.containsKey(majorityClassification) && counts.get(majorityClassification) > majorityToMinorityRatio * minDiscreteAttributeValueOccurances) {
             return false;
         }
-
-        if (hasBothMinorityAndMajorityClassifications(counts)
-                && hasSufficientStatisticsForBothClassifications(counts)) {
+        if (hasBothMinorityAndMajorityClassifications(counts) && hasSufficientStatisticsForBothClassifications(counts)) {
             return false;
         }
-
         return true;
     }
+
     private boolean shouldWeIgnoreThisValue(final ClassificationCounter testValCounts) {
         Map<Serializable, Double> counts = testValCounts.getCounts();
-
         for (Serializable key : counts.keySet()) {
             if (counts.get(key).doubleValue() < minDiscreteAttributeValueOccurances) {
                 return true;
             }
         }
-
         return false;
     }
 
     private boolean hasSufficientStatisticsForBothClassifications(Map<Serializable, Double> counts) {
-        return counts.get(majorityClassification) > 0.6 * majorityToMinorityRatio * minDiscreteAttributeValueOccurances
-                && counts.get(minorityClassification) > 0.6 * minDiscreteAttributeValueOccurances;
+        return counts.get(majorityClassification) > 0.6 * majorityToMinorityRatio * minDiscreteAttributeValueOccurances && counts.get(minorityClassification) > 0.6 * minDiscreteAttributeValueOccurances;
     }
 
     private boolean hasBothMinorityAndMajorityClassifications(Map<Serializable, Double> counts) {
         return counts.containsKey(majorityClassification) && counts.containsKey(minorityClassification);
     }
 
-    private Pair<? extends Branch, Double> createNumericNode(Node parent, final String attribute,
-                                                             Iterable<T> instances,
-                                                             final double[] splits) {
+    private Pair<? extends Branch, Double> createNumericNode(Node parent, final String attribute, Iterable<T> instances, final double[] splits) {
         double bestScore = 0;
         double bestThreshold = 0;
-
         double lastThreshold = Double.MIN_VALUE;
         double probabilityOfBeingInInset = 0;
-
         for (final double threshold : splits) {
-
             if (threshold == lastThreshold) {
                 continue;
             }
             lastThreshold = threshold;
-
             Iterable<T> inSet = Iterables.filter(instances, new GreaterThanThresholdPredicate(attribute, threshold));
             Iterable<T> outSet = Iterables.filter(instances, new LessThanEqualThresholdPredicate(attribute, threshold));
             ClassificationCounter inClassificationCounts = ClassificationCounter.countAll(inSet);
             ClassificationCounter outClassificationCounts = ClassificationCounter.countAll(outSet);
-
             if (binaryClassifications) {
-                if (attributeValueOrIntervalOfValuesHasInsufficientStatistics(inClassificationCounts) ||
-                        attributeValueOrIntervalOfValuesHasInsufficientStatistics(outClassificationCounts)) {
+                if (attributeValueOrIntervalOfValuesHasInsufficientStatistics(inClassificationCounts) || attributeValueOrIntervalOfValuesHasInsufficientStatistics(outClassificationCounts)) {
                     continue;
                 }
-            } else if (shouldWeIgnoreThisValue(inClassificationCounts) || shouldWeIgnoreThisValue(outClassificationCounts)) {
-                continue;
-            }
-
-
-
+            } else {
+                if (shouldWeIgnoreThisValue(inClassificationCounts) || shouldWeIgnoreThisValue(outClassificationCounts)) {
+                    continue;
+                }
+            }
             double thisScore = scorer.scoreSplit(inClassificationCounts, outClassificationCounts);
             if (thisScore > bestScore) {
                 bestScore = thisScore;
@@ -710,44 +658,17 @@
     }
 
     public static class AttributeCharacteristics {
+
         public boolean isNumber = true;
     }
 
-
     private class GreaterThanThresholdPredicate implements Predicate<T> {
 
         private final String attribute;
+
         private final double threshold;
 
         public GreaterThanThresholdPredicate(String attribute, double threshold) {
-            this.attribute = attribute;
-            this.threshold = threshold;
-        }
-
-        @Override
-        public boolean apply(@Nullable T input) {
-            try {
-                if (input == null) {//consider deleting
-                    return false;
-                }
-                Serializable value = input.getAttributes().get(attribute);
-                if (value == null) {
-                    value = 0;
-                }
-                return ((Number) value).doubleValue() > threshold;
-            } catch (final ClassCastException e) { // Kludge, need to
-                // handle better
-                return false;
-            }
-        }
-    }
-
-    private class LessThanEqualThresholdPredicate implements Predicate<T> {
-
-        private final String attribute;
-        private final double threshold;
-
-        public LessThanEqualThresholdPredicate(String attribute, double threshold) {
             this.attribute = attribute;
             this.threshold = threshold;
         }
@@ -760,18 +681,47 @@
                 }
                 Serializable value = input.getAttributes().get(attribute);
                 if (value == null) {
+                    value = 0;
+                }
+                return ((Number) value).doubleValue() > threshold;
+            } catch (final ClassCastException e) {
+                return false;
+            }
+        }
+    }
+
+    private class LessThanEqualThresholdPredicate implements Predicate<T> {
+
+        private final String attribute;
+
+        private final double threshold;
+
+        public LessThanEqualThresholdPredicate(String attribute, double threshold) {
+            this.attribute = attribute;
+            this.threshold = threshold;
+        }
+
+        @Override
+        public boolean apply(@Nullable T input) {
+            try {
+                if (input == null) {
+                    return false;
+                }
+                Serializable value = input.getAttributes().get(attribute);
+                if (value == null) {
                     value = Double.MIN_VALUE;
                 }
-                return ((Number) value).doubleValue() <= threshold; //missing values should go the way of the outset.  Future improvement shoud allow missing values to go way of either inset or outset
-            } catch (final ClassCastException e) { // Kludge, need to
-                // handle better
+                return ((Number) value).doubleValue() <= threshold;
+            } catch (final ClassCastException e) {
                 return false;
             }
         }
     }
 
     private class ScoreValuePair {
+
         private double score;
+
         private Serializable value;
 
         private ScoreValuePair(final double score, final Serializable value) {
@@ -787,5 +737,4 @@
             return value;
         }
     }
-
 }
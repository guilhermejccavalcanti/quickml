package quickml.supervised.classifier.decisionTree;

import com.google.common.base.Preconditions;
import com.google.common.base.Predicate;
import com.google.common.collect.Iterables;
import com.google.common.collect.Lists;
import com.google.common.collect.Maps;
import com.google.common.collect.Sets;
import com.twitter.common.stats.ReservoirSampler;
import com.twitter.common.util.Random;
import org.apache.commons.lang.mutable.MutableInt;
import org.javatuples.Pair;
import quickml.collections.MapUtils;
import quickml.data.ClassifierInstance;
import quickml.supervised.PredictiveModelBuilder;
import quickml.supervised.classifier.decisionTree.scorers.GiniImpurityScorer;
import quickml.supervised.classifier.decisionTree.scorers.MSEScorer;
import quickml.supervised.classifier.decisionTree.tree.*;
import quickml.supervised.classifier.decisionTree.tree.attributeIgnoringStrategies.AttributeIgnoringStrategy;
import quickml.supervised.classifier.decisionTree.tree.attributeIgnoringStrategies.IgnoreAttributesWithConstantProbability;

import javax.annotation.Nullable;
import java.io.Serializable;
import java.util.*;
import java.util.Map.Entry;

public final class TreeBuilder<T extends ClassifierInstance> implements PredictiveModelBuilder<Tree, T> {

    public static final String MAX_DEPTH = "maxDepth";
    public static final String MIN_SCORE = "minScore";
    public static final String MIN_DISCRETE_ATTRIBUTE_OCCURRENCES = "minDiscreteAttrOccr";
    public static final String MIN_LEAF_INSTANCES = "minLeafInstances";
    public static final String SCORER = "scorer";
    public static final String ATTRIBUTE_IGNORING_STRATEGY = "attributeIgnoringStrategy";
    public static final String PENALIZE_CATEGORICAL_SPLITS = "penalizeCategoricalSplitsBySplitAttributeInformationValue";
    public static final String DEGREE_OF_GAIN_RATIO_PENALTY = "degreeOfGainRatioPenalty";


    public static final String ORDINAL_TEST_SPLITS = "ordinalTestSpilts";
    public static final int SMALL_TRAINING_SET_LIMIT = 9;
    public static final int RESERVOIR_SIZE = 1000;
    public static final Serializable MISSING_VALUE = "%missingVALUE%83257";
    private static final int HARD_MINIMUM_INSTANCES_PER_CATEGORICAL_VALUE = 10;

    private Scorer scorer;
    private int maxDepth = 5;
<<<<<<< HEAD
    private double minimumScore = 0.00000000000001;
    private int minDiscreteAttributeValueOccurances = 0;
=======
    private double ignoreAttributeAtNodeProbability = 0.0;
    private double minimumScore = 0.000001;
    private int minCategoricalAttributeValueOccurances = 0;
>>>>>>> da04812e
    private int minLeafInstances = 0;

    private Random rand = Random.Util.fromSystemRandom(MapUtils.random);
    private boolean penalizeCategoricalSplitsBySplitAttributeInformationValue = true;
    private double degreeOfGainRatioPenalty = 1.0;
    private int ordinalTestSpilts = 5;
    private double fractionOfDataToUseInHoldOutSet;
    private AttributeIgnoringStrategy attributeIgnoringStrategy = new IgnoreAttributesWithConstantProbability(0.0);

    //TODO: make it so only one thread computes the below 4 values since all trees compute the same values..
    private  Serializable minorityClassification;
    private  Serializable majorityClassification;
    private  double majorityToMinorityRatio = 1;
    private boolean binaryClassifications = true;

    public TreeBuilder() {
        this(new GiniImpurityScorer());
    }

    public TreeBuilder attributeIgnoringStrategy(AttributeIgnoringStrategy attributeIgnoringStrategy) {
        this.attributeIgnoringStrategy = attributeIgnoringStrategy;
        return this;
    }

    public TreeBuilder copy() {
        TreeBuilder<T> copy = new TreeBuilder<>();
        copy.scorer = scorer;
        copy.maxDepth = maxDepth;
        copy.minimumScore = minimumScore;
        copy.minDiscreteAttributeValueOccurances = minDiscreteAttributeValueOccurances;
        copy.minLeafInstances = minLeafInstances;
        copy.penalizeCategoricalSplitsBySplitAttributeInformationValue = penalizeCategoricalSplitsBySplitAttributeInformationValue;
        copy.degreeOfGainRatioPenalty = degreeOfGainRatioPenalty;
        copy.ordinalTestSpilts = ordinalTestSpilts;
        copy.attributeIgnoringStrategy = attributeIgnoringStrategy.copy();
        copy.fractionOfDataToUseInHoldOutSet = fractionOfDataToUseInHoldOutSet;
        return copy;
    }

    public TreeBuilder(final Scorer scorer) {
        this.scorer = scorer;
    }

    public void updateBuilderConfig(final Map<String, Object> cfg) {
        if (cfg.containsKey(SCORER))
            scorer((Scorer) cfg.get(SCORER));
        if (cfg.containsKey(MAX_DEPTH))
            maxDepth((Integer) cfg.get(MAX_DEPTH));
        if (cfg.containsKey(MIN_SCORE))
            minimumScore((Double) cfg.get(MIN_SCORE));
        if (cfg.containsKey(MIN_DISCRETE_ATTRIBUTE_OCCURRENCES))
            minCategoricalAttributeValueOccurances((Integer) cfg.get(MIN_DISCRETE_ATTRIBUTE_OCCURRENCES));
        if (cfg.containsKey(MIN_LEAF_INSTANCES))
            minLeafInstances((Integer) cfg.get(MIN_LEAF_INSTANCES));
        if (cfg.containsKey(ORDINAL_TEST_SPLITS))
            ordinalTestSplits((Integer) cfg.get(ORDINAL_TEST_SPLITS));
        if (cfg.containsKey(DEGREE_OF_GAIN_RATIO_PENALTY))
            degreeOfGainRatioPenalty((Double) cfg.get(DEGREE_OF_GAIN_RATIO_PENALTY));
        if (cfg.containsKey(ATTRIBUTE_IGNORING_STRATEGY))
            attributeIgnoringStrategy((AttributeIgnoringStrategy) cfg.get(ATTRIBUTE_IGNORING_STRATEGY));

        penalizeCategoricalSplitsBySplitAttributeInformationValue(cfg.containsKey(PENALIZE_CATEGORICAL_SPLITS) ? (Boolean) cfg.get(PENALIZE_CATEGORICAL_SPLITS) : true);
    }

    public TreeBuilder degreeOfGainRatioPenalty(double degreeOfGainRatioPenalty) {
        this.degreeOfGainRatioPenalty = degreeOfGainRatioPenalty;
        return this;
    }

    public TreeBuilder ordinalTestSplits(int ordinalTestSpilts) {
        this.ordinalTestSpilts = ordinalTestSpilts;
        return this;
    }


    public TreeBuilder<T> scorer(final Scorer scorer) {
        this.scorer = scorer;
        return this;
    }


    public TreeBuilder<T> maxDepth(int maxDepth) {
        this.maxDepth = maxDepth;
        return this;
    }

    public TreeBuilder<T> binaryClassification(boolean binaryClassification) {
        this.binaryClassifications = binaryClassification;
        return this;
    }

    public TreeBuilder<T> minLeafInstances(int minLeafInstances) {
        this.minLeafInstances = minLeafInstances;
        return this;
    }

    public TreeBuilder<T> penalizeCategoricalSplitsBySplitAttributeInformationValue(boolean useGainRatio) {
        this.penalizeCategoricalSplitsBySplitAttributeInformationValue = useGainRatio;
        return this;
    }

    public TreeBuilder<T> minCategoricalAttributeValueOccurances(int occurances) {
        this.minDiscreteAttributeValueOccurances = occurances;
        return this;
    }

    public TreeBuilder<T> minimumScore(double minimumScore) {
        this.minimumScore = minimumScore;
        return this;
    }

    @Override
    public Tree buildPredictiveModel(Iterable<T> trainingData) {
        Set<Serializable> classifications = getClassificationProperties(trainingData);
        return new Tree(buildTree(null, trainingData, 0, createNumericSplits(trainingData)), classifications);
    }

    private Set<Serializable> getClassificationProperties(Iterable<T> trainingData) {
        HashMap<Serializable, MutableInt> classificationsAndCounts = Maps.newHashMap();
        Serializable minorityClassification = null;
        Serializable majorityClassification = null;
        boolean binaryClassifications = true;
        double majorityToMinorityRatio = 1;

        for (T instance : trainingData) {
            Serializable classification = instance.getLabel();

                if (classificationsAndCounts.containsKey(classification)) {
                   classificationsAndCounts.get(classification).increment();

                } else
                    classificationsAndCounts.put(classification, new MutableInt(1));

        }
        if (classificationsAndCounts.size() > 2) {
            setBinaryClassifications(false);
            return new HashSet<>(classificationsAndCounts.keySet());
        }

        minorityClassification = null;
        double minorityClassificationCount = 0;

        majorityClassification = null;
        double majorityClassificationCount = 0;
        for (Serializable val : classificationsAndCounts.keySet()) {
            if (minorityClassification == null || classificationsAndCounts.get(val).doubleValue() < minorityClassificationCount) {
                minorityClassification = val;
                minorityClassificationCount = classificationsAndCounts.get(val).doubleValue();
            }
            if (majorityClassification == null || classificationsAndCounts.get(val).doubleValue() > majorityClassificationCount) {
                majorityClassification = val;
                majorityClassificationCount = classificationsAndCounts.get(val).doubleValue();
            }
        }
        majorityToMinorityRatio = classificationsAndCounts.get(majorityClassification).doubleValue()
                / classificationsAndCounts.get(minorityClassification).doubleValue();

        writeClassificationPropertiesOfDataSet(minorityClassification, majorityClassification, binaryClassifications, majorityToMinorityRatio);
        return new HashSet<>(classificationsAndCounts.keySet());
    }

    private synchronized  void setBinaryClassifications(boolean binaryClassifications) {
        this.binaryClassifications = binaryClassifications;
    }

    private synchronized void writeClassificationPropertiesOfDataSet(Serializable minorityClassification, Serializable majorityClassification, boolean binaryClassifications, double majorityToMinorityRatio) {
        this.minorityClassification = minorityClassification;
        this.majorityClassification = majorityClassification;
        this.binaryClassifications = binaryClassifications;
        this.majorityToMinorityRatio = majorityToMinorityRatio;
    }

    private double[] createNumericSplit(final Iterable<T> trainingData, final String attribute) {
        final ReservoirSampler<Double> reservoirSampler = new ReservoirSampler<Double>(RESERVOIR_SIZE, rand);
        for (final T instance : trainingData) {
            Serializable value = instance.getAttributes().get(attribute);
            if (value == null) value = 0;
            reservoirSampler.sample(((Number) value).doubleValue());
        }

        return getSplit(reservoirSampler);
    }

    private Map<String, double[]> createNumericSplits(final Iterable<T> trainingData) {
        final Map<String, ReservoirSampler<Double>> rsm = Maps.newHashMap();
        for (final T instance : trainingData) {
            for (final Entry<String, Serializable> attributeEntry : instance.getAttributes().entrySet()) {
                if (attributeEntry.getValue() instanceof Number) {
                    ReservoirSampler<Double> reservoirSampler = rsm.get(attributeEntry.getKey());
                    if (reservoirSampler == null) {
                        reservoirSampler = new ReservoirSampler<>(RESERVOIR_SIZE, rand);
                        rsm.put(attributeEntry.getKey(), reservoirSampler);
                    }
                    reservoirSampler.sample(((Number) attributeEntry.getValue()).doubleValue());
                }
            }
        }

        final Map<String, double[]> splits = Maps.newHashMap();

        for (final Entry<String, ReservoirSampler<Double>> e : rsm.entrySet()) {
            final double[] split = getSplit(e.getValue());
            splits.put(e.getKey(), split);
        }
        return splits;
    }

    private double[] getSplit(ReservoirSampler<Double> reservoirSampler) {
        final ArrayList<Double> splitList = Lists.newArrayList();
        for (final Double sample : reservoirSampler.getSamples()) {
            splitList.add(sample);
        }
        if (splitList.isEmpty()) {
            throw new RuntimeException("Split list empty");
        }
        Collections.sort(splitList);

        final double[] split = new double[ordinalTestSpilts - 1];
        final int indexMultiplier = splitList.size() / (split.length + 1);//num elements / num bins
        for (int x = 0; x < split.length; x++) {
            split[x] = splitList.get((x + 1) * indexMultiplier);
        }
        return split;
    }

    private Node buildTree(Branch parent, final Iterable<T> trainingData, final int depth,
                           final Map<String, double[]> splits) {
        Preconditions.checkArgument(!Iterables.isEmpty(trainingData), "At Depth: " + depth + ". Can't build a tree with no training data");
        final Leaf thisLeaf = new Leaf(parent, trainingData, depth);

        if (depth >= maxDepth) {
            return thisLeaf;
        }

        Pair<? extends Branch, Double> bestPair = getBestNodePair(parent, trainingData, splits);
        Branch bestNode = bestPair != null ? bestPair.getValue0() : null;
        double bestScore = bestPair != null ? bestPair.getValue1() : 0;

        // If we were unable to find a useful branch, return the leaf
        if (bestNode == null || bestScore < minimumScore) {
            // will be null if all attributes are ignored, and best score will be 0 if
            //1 of 3 things happen: (1) all instances in the node have the same classification, (2) each attribute tried has just 1 observed value
            //(3) subsets with the same attribute value have the same distribution of classifications
            return thisLeaf;
        }

        ArrayList<T> trueTrainingSet = Lists.newArrayList();
        ArrayList<T> falseTrainingSet = Lists.newArrayList();
        setTrueAndFalseTrainingSets(trainingData, bestNode, trueTrainingSet, falseTrainingSet);


        if (trueTrainingSet.size() < this.minLeafInstances) {
            return thisLeaf;
        }

        if (falseTrainingSet.size() < this.minLeafInstances) {
            return thisLeaf;
        }

        double trueWeight = getTotalWeight(trueTrainingSet);
        double falseWeight = getTotalWeight(falseTrainingSet);
        if (trueWeight == 0 || falseWeight == 0) {
            return thisLeaf;
        }

        double[] oldSplit = null;
        // We want to temporarily replace the split for an attribute for
        // descendants of an numeric branch, first the true split
        if (bestNode instanceof NumericBranch) {
            final NumericBranch bestBranch = (NumericBranch) bestNode;
            oldSplit = splits.get(bestBranch.attribute);
            splits.put(bestBranch.attribute, createNumericSplit(trueTrainingSet, bestBranch.attribute));
        }

        // Recurse down the true branch
        bestNode.trueChild = buildTree(bestNode, trueTrainingSet, depth + 1, splits);

        // And now replace the old split if this is an NumericBranch
        if (bestNode instanceof NumericBranch) {
            final NumericBranch bestBranch = (NumericBranch) bestNode;
            splits.put(bestBranch.attribute, createNumericSplit(falseTrainingSet, bestBranch.attribute));
        }

        // Recurse down the false branch
        bestNode.falseChild = buildTree(bestNode, falseTrainingSet, depth + 1, splits);

        // And now replace the original split if this is an NumericBranch
        if (bestNode instanceof NumericBranch) {
            final NumericBranch bestBranch = (NumericBranch) bestNode;
            splits.put(bestBranch.attribute, oldSplit);
        }
        return bestNode;
    }

    private void setTrueAndFalseTrainingSets(Iterable<T> trainingData, Branch bestNode, List<T> trueTrainingSet, List<T> falseTrainingSet) {
        //put instances with attribute values into appropriate training sets
        for (T instance : trainingData) {
            if (bestNode.decide(instance.getAttributes())) {
                trueTrainingSet.add(instance);
            } else {
                falseTrainingSet.add(instance);
            }
        }
    }

    private Pair<? extends Branch, Double> getBestNodePair(Branch parent, Iterable<T> trainingData, final Map<String, double[]> splits) {
        //should not be doing the following operation every time we call buildTree
        Map<String, AttributeCharacteristics> attributeCharacteristics = surveyTrainingData(trainingData);

        boolean smallTrainingSet = isSmallTrainingSet(trainingData);
        Pair<? extends Branch, Double> bestPair = null;
        //TODO: make this lazy in the sense that only numeric attributes that are not randomly rignored should have this done
        for (final Entry<String, AttributeCharacteristics> attributeCharacteristicsEntry : attributeCharacteristics.entrySet()) {
            if (this.attributeIgnoringStrategy.ignoreAttribute(attributeCharacteristicsEntry.getKey(), parent)) {
                continue;
            }

            Pair<? extends Branch, Double> thisPair = null;
            Pair<? extends Branch, Double> numericPair = null;
            Pair<? extends Branch, Double> categoricalPair = null;

            if (!smallTrainingSet && attributeCharacteristicsEntry.getValue().isNumber) {
                numericPair = createNumericNode(parent, attributeCharacteristicsEntry.getKey(), trainingData, splits.get(attributeCharacteristicsEntry.getKey()));
            } else if (!attributeCharacteristicsEntry.getValue().isNumber) {
                categoricalPair = createCategoricalNode(parent, attributeCharacteristicsEntry.getKey(), trainingData);
            }

            if (numericPair != null) {
                thisPair = numericPair;
            } else {
                thisPair = categoricalPair;//(numericPair.getValue1() > categoricalPair.getValue1()) ? numericPair : categoricalPair;
            }
            if (bestPair == null || (thisPair != null && bestPair != null && thisPair.getValue1() > bestPair.getValue1())) {
                bestPair = thisPair;
            }
        }
        return bestPair;
    }

    private double getTotalWeight(List<T> trainingSet) {
        double trueWeight = 0;
        for (T instance : trainingSet) {
            trueWeight += instance.getWeight();
        }
        return trueWeight;
    }

    private boolean isSmallTrainingSet(Iterable<T> trainingData) {
        boolean smallTrainingSet = true;
        int tsCount = 0;
        for (T instance : trainingData) {
            tsCount++;
            if (tsCount > SMALL_TRAINING_SET_LIMIT) {
                smallTrainingSet = false;
                break;
            }
        }
        return smallTrainingSet;
    }

    private Map<String, AttributeCharacteristics> surveyTrainingData(final Iterable<T> trainingData) {
        //tells us if each attribute is numeric or not.
        Map<String, AttributeCharacteristics> attributeCharacteristics = Maps.newHashMap();

        for (T instance : trainingData) {
            for (Entry<String, Serializable> e : instance.getAttributes().entrySet()) {
                AttributeCharacteristics attributeCharacteristic = attributeCharacteristics.get(e.getKey());
                if (attributeCharacteristic == null) {
                    attributeCharacteristic = new AttributeCharacteristics();
                    attributeCharacteristics.put(e.getKey(), attributeCharacteristic);
                }
                if (!(e.getValue() instanceof Number)) {
                    attributeCharacteristic.isNumber = false;
                }
            }
        }
        return attributeCharacteristics;
    }

    private Pair<? extends Branch, Double> createCategoricalNode(Node parent, String attribute, Iterable<T> instances) {
        if (binaryClassifications) {
            return createTwoClassCategoricalNode(parent, attribute, instances);
        } else {
            return createNClassCategoricalNode(parent, attribute, instances);
        }
    }

    private Pair<? extends Branch, Double> createTwoClassCategoricalNode(Node parent, final String attribute, final Iterable<T> instances) {

        double bestScore = 0;
        final Pair<ClassificationCounter, List<AttributeValueWithClassificationCounter>> valueOutcomeCountsPairs =
                ClassificationCounter.getSortedListOfAttributeValuesWithClassificationCounters(instances, attribute, minorityClassification);  //returs a list of ClassificationCounterList

        ClassificationCounter outCounts = new ClassificationCounter(valueOutcomeCountsPairs.getValue0()); //classification counter treating all values the same
        ClassificationCounter inCounts = new ClassificationCounter(); //the histogram of counts by classification for the in-set

        final List<AttributeValueWithClassificationCounter> valuesWithClassificationCounters = valueOutcomeCountsPairs.getValue1(); //map of value _> classificationCounter
        double numTrainingExamples = valueOutcomeCountsPairs.getValue0().getTotal();

        Serializable lastValOfInset = valuesWithClassificationCounters.get(0).attributeValue;
        double probabilityOfBeingInInset = 0;
        int valuesInTheInset = 0;
        int attributesWithSufficientValues = labelAttributeValuesWithInsufficientData(valuesWithClassificationCounters);
        if (attributesWithSufficientValues <= 1)
            return null; //there is just 1 value available.
        double intrinsicValueOfAttribute = getIntrinsicValueOfAttribute(valuesWithClassificationCounters, numTrainingExamples);

        for (final AttributeValueWithClassificationCounter valueWithClassificationCounter : valuesWithClassificationCounters) {
            final ClassificationCounter testValCounts = valueWithClassificationCounter.classificationCounter;
            if (testValCounts == null || valueWithClassificationCounter.attributeValue.equals(MISSING_VALUE)) { // Also a kludge, figure out why
                continue;
            }
            if (this.minDiscreteAttributeValueOccurances > 0) {
                if (!testValCounts.hasSufficientData()) continue;
            }
            inCounts = inCounts.add(testValCounts);
            outCounts = outCounts.subtract(testValCounts);

            if (inCounts.getTotal() < minLeafInstances || outCounts.getTotal() < minLeafInstances) {
                continue;
            }

            double thisScore = scorer.scoreSplit(inCounts, outCounts);
            valuesInTheInset++;
            if (penalizeCategoricalSplitsBySplitAttributeInformationValue) {
                thisScore = thisScore * (1 - degreeOfGainRatioPenalty) + degreeOfGainRatioPenalty * (thisScore / intrinsicValueOfAttribute);            }

            if (thisScore > bestScore) {
                bestScore = thisScore;
                lastValOfInset = valueWithClassificationCounter.attributeValue;
                probabilityOfBeingInInset = inCounts.getTotal() / (inCounts.getTotal() + outCounts.getTotal());
            }
        }
        final Set<Serializable> inSet = Sets.newHashSet();
        final Set<Serializable> outSet = Sets.newHashSet();
        boolean insetIsBuiltNowBuildingOutset = false;
        inCounts = new ClassificationCounter();
        outCounts = new ClassificationCounter();

        for (AttributeValueWithClassificationCounter attributeValueWithClassificationCounter : valuesWithClassificationCounters) {
            if (!insetIsBuiltNowBuildingOutset && attributeValueWithClassificationCounter.classificationCounter.hasSufficientData()) {
                inSet.add(attributeValueWithClassificationCounter.attributeValue);
                inCounts.add(attributeValueWithClassificationCounter.classificationCounter);
                if (attributeValueWithClassificationCounter.attributeValue.equals(lastValOfInset)) {
                    insetIsBuiltNowBuildingOutset = true;
                }
            } else {
                outCounts.add(attributeValueWithClassificationCounter.classificationCounter);

                //outSet.add(attributeValueWithClassificationCounter.attributeValue);
            }
        }

        Pair<CategoricalBranch, Double> bestPair = Pair.with(new CategoricalBranch(parent, attribute, inSet, probabilityOfBeingInInset), bestScore);
        return bestPair;
    }

    private int labelAttributeValuesWithInsufficientData(List<AttributeValueWithClassificationCounter> valuesWithClassificationCounters) {
        int attributesWithSuffValues = 0;
        for (final AttributeValueWithClassificationCounter valueWithClassificationCounter : valuesWithClassificationCounters) {
            if (this.minDiscreteAttributeValueOccurances > 0) {
                ClassificationCounter testValCounts = valueWithClassificationCounter.classificationCounter;
                if (attributeValueOrIntervalOfValuesHasInsufficientStatistics(testValCounts)) {
                    testValCounts.setHasSufficientData(false);
                } else {
                    attributesWithSuffValues++;
                }
            } else {
                attributesWithSuffValues++;
            }
        }

        return attributesWithSuffValues;
    }

    private double getIntrinsicValueOfAttribute(List<AttributeValueWithClassificationCounter> valuesWithCCs, double numTrainingExamples) {
        double informationValue = 0;
        double attributeValProb = 0;

        for (AttributeValueWithClassificationCounter attributeValueWithClassificationCounter : valuesWithCCs) {
            ClassificationCounter classificationCounter = attributeValueWithClassificationCounter.classificationCounter;
            attributeValProb = classificationCounter.getTotal() / (numTrainingExamples);//-insufficientDataInstances);
            informationValue -= attributeValProb * Math.log(attributeValProb) / Math.log(2);
        }

        return informationValue;
    }

    private Pair<? extends Branch, Double> createNClassCategoricalNode(Node parent, final String attribute,
                                                                       final Iterable<T> instances) {

        final Set<Serializable> values = getAttrinbuteValues(instances, attribute);

        if (insufficientTrainingDataGivenNumberOfAttributeValues(instances, values)) return null;

        final Set<Serializable> inValueSet = Sets.newHashSet(); //the in-set

        ClassificationCounter inSetClassificationCounts = new ClassificationCounter(); //the histogram of counts by classification for the in-set

        final Pair<ClassificationCounter, Map<Serializable, ClassificationCounter>> valueOutcomeCountsPair = ClassificationCounter
                .countAllByAttributeValues(instances, attribute);
        ClassificationCounter outSetClassificationCounts = valueOutcomeCountsPair.getValue0(); //classification counter treating all values the same

        final Map<Serializable, ClassificationCounter> valueOutcomeCounts = valueOutcomeCountsPair.getValue1(); //map of value _> classificationCounter
        double insetScore = 0;
        while (true) {
            com.google.common.base.Optional<ScoreValuePair> bestValueAndScore = com.google.common.base.Optional.absent();
            //values should be greater than 1
            for (final Serializable thisValue : values) {
                final ClassificationCounter testValCounts = valueOutcomeCounts.get(thisValue);
                //TODO: the next 3 lines may no longer be needed. Verify.
                if (testValCounts == null || thisValue == null || thisValue.equals(MISSING_VALUE)) {
                    continue;
                }
                if (this.minDiscreteAttributeValueOccurances > 0) {
                    if (shouldWeIgnoreThisValue(testValCounts)) continue;
                }
                final ClassificationCounter testInCounts = inSetClassificationCounts.add(testValCounts);
                final ClassificationCounter testOutCounts = outSetClassificationCounts.subtract(testValCounts);

                double scoreWithThisValueAddedToInset = scorer.scoreSplit(testInCounts, testOutCounts);

                if (!bestValueAndScore.isPresent() || scoreWithThisValueAddedToInset > bestValueAndScore.get().getScore()) {
                    bestValueAndScore = com.google.common.base.Optional.of(new ScoreValuePair(scoreWithThisValueAddedToInset, thisValue));
                }
            }

            if (bestValueAndScore.isPresent() && bestValueAndScore.get().getScore() > insetScore) {
                insetScore = bestValueAndScore.get().getScore();
                final Serializable bestValue = bestValueAndScore.get().getValue();
                inValueSet.add(bestValue);
                values.remove(bestValue);
                final ClassificationCounter bestValOutcomeCounts = valueOutcomeCounts.get(bestValue);
                inSetClassificationCounts = inSetClassificationCounts.add(bestValOutcomeCounts);
                outSetClassificationCounts = outSetClassificationCounts.subtract(bestValOutcomeCounts);

            } else {
                break;
            }
        }
        if (inSetClassificationCounts.getTotal() < minLeafInstances || outSetClassificationCounts.getTotal() < minLeafInstances) {
            return null;
        }
        //because inSetClassificationCounts is only mutated to better insets during the for loop...it corresponds to the actual inset here.
        double probabilityOfBeingInInset = inSetClassificationCounts.getTotal() / (inSetClassificationCounts.getTotal() + outSetClassificationCounts.getTotal());
        return Pair.with(new CategoricalBranch(parent, attribute, inValueSet, probabilityOfBeingInInset), insetScore);
    }

    private boolean insufficientTrainingDataGivenNumberOfAttributeValues(final Iterable<T> trainingData, final Set<Serializable> values) {
        final int averageInstancesPerValue = Iterables.size(trainingData) / values.size();
        final boolean notEnoughTrainingDataGivenNumberOfValues = averageInstancesPerValue < Math.max(this.minDiscreteAttributeValueOccurances,
                HARD_MINIMUM_INSTANCES_PER_CATEGORICAL_VALUE);
        if (notEnoughTrainingDataGivenNumberOfValues) {
            return true;
        }
        return false;
    }

    private Set<Serializable> getAttrinbuteValues(final Iterable<T> trainingData, final String attribute) {
        final Set<Serializable> values = Sets.newHashSet();
        for (T instance : trainingData) {
            Serializable value = instance.getAttributes().get(attribute);
            if (value == null) value = MISSING_VALUE;
            values.add(value);
        }
        return values;
    }

    private boolean attributeValueOrIntervalOfValuesHasInsufficientStatistics(final ClassificationCounter testValCounts) {
        Preconditions.checkArgument(majorityClassification!=null && minorityClassification !=null);
        Map<Serializable, Double> counts = testValCounts.getCounts();
        if (counts.containsKey(minorityClassification) &&
                counts.get(minorityClassification) > minDiscreteAttributeValueOccurances) {
            return false;
        }

        if (counts.containsKey(majorityClassification) &&
                counts.get(majorityClassification) > majorityToMinorityRatio * minDiscreteAttributeValueOccurances) {
            return false;
        }

        if (hasBothMinorityAndMajorityClassifications(counts)
                && hasSufficientStatisticsForBothClassifications(counts)) {
            return false;
        }

        return true;
    }
    private boolean shouldWeIgnoreThisValue(final ClassificationCounter testValCounts) {
        Map<Serializable, Double> counts = testValCounts.getCounts();

        for (Serializable key : counts.keySet()) {
            if (counts.get(key).doubleValue() < minDiscreteAttributeValueOccurances) {
                return true;
            }
        }

        return false;
    }

    private boolean hasSufficientStatisticsForBothClassifications(Map<Serializable, Double> counts) {
        return counts.get(majorityClassification) > 0.6 * majorityToMinorityRatio * minDiscreteAttributeValueOccurances
                && counts.get(minorityClassification) > 0.6 * minDiscreteAttributeValueOccurances;
    }

    private boolean hasBothMinorityAndMajorityClassifications(Map<Serializable, Double> counts) {
        return counts.containsKey(majorityClassification) && counts.containsKey(minorityClassification);
    }

    private Pair<? extends Branch, Double> createNumericNode(Node parent, final String attribute,
                                                             Iterable<T> instances,
                                                             final double[] splits) {
        double bestScore = 0;
        double bestThreshold = 0;

        double lastThreshold = Double.MIN_VALUE;
        double probabilityOfBeingInInset = 0;

        for (final double threshold : splits) {

            if (threshold == lastThreshold) {
                continue;
            }
            lastThreshold = threshold;

            Iterable<T> inSet = Iterables.filter(instances, new GreaterThanThresholdPredicate(attribute, threshold));
            Iterable<T> outSet = Iterables.filter(instances, new LessThanEqualThresholdPredicate(attribute, threshold));
            ClassificationCounter inClassificationCounts = ClassificationCounter.countAll(inSet);
            ClassificationCounter outClassificationCounts = ClassificationCounter.countAll(outSet);

            if (binaryClassifications) {
                if (attributeValueOrIntervalOfValuesHasInsufficientStatistics(inClassificationCounts)
                        || inClassificationCounts.getTotal() < minLeafInstances
                        || attributeValueOrIntervalOfValuesHasInsufficientStatistics(outClassificationCounts)
                        || outClassificationCounts.getTotal() < minLeafInstances) {
                    continue;
                }
            } else if (shouldWeIgnoreThisValue(inClassificationCounts) || shouldWeIgnoreThisValue(outClassificationCounts)) {
                continue;
            }



            double thisScore = scorer.scoreSplit(inClassificationCounts, outClassificationCounts);
            if (thisScore > bestScore) {
                bestScore = thisScore;
                bestThreshold = threshold;
                probabilityOfBeingInInset = inClassificationCounts.getTotal() / (inClassificationCounts.getTotal() + outClassificationCounts.getTotal());
            }
        }
        if (bestScore == 0) {
            return null;
        }
        return Pair.with(new NumericBranch(parent, attribute, bestThreshold, probabilityOfBeingInInset), bestScore);
    }

    public static class AttributeCharacteristics {
        public boolean isNumber = true;
    }


    private class GreaterThanThresholdPredicate implements Predicate<T> {

        private final String attribute;
        private final double threshold;

        public GreaterThanThresholdPredicate(String attribute, double threshold) {
            this.attribute = attribute;
            this.threshold = threshold;
        }

        @Override
        public boolean apply(@Nullable T input) {
            try {
                if (input == null) {//consider deleting
                    return false;
                }
                Serializable value = input.getAttributes().get(attribute);
                if (value == null) {
                    value = 0;
                }
                return ((Number) value).doubleValue() > threshold;
            } catch (final ClassCastException e) { // Kludge, need to
                // handle better
                return false;
            }
        }
    }

    private class LessThanEqualThresholdPredicate implements Predicate<T> {

        private final String attribute;
        private final double threshold;

        public LessThanEqualThresholdPredicate(String attribute, double threshold) {
            this.attribute = attribute;
            this.threshold = threshold;
        }

        @Override
        public boolean apply(@Nullable T input) {
            try {
                if (input == null) {
                    return false;
                }
                Serializable value = input.getAttributes().get(attribute);
                if (value == null) {
                    value = Double.MIN_VALUE;
                }
                return ((Number) value).doubleValue() <= threshold; //missing values should go the way of the outset.  Future improvement shoud allow missing values to go way of either inset or outset
            } catch (final ClassCastException e) { // Kludge, need to
                // handle better
                return false;
            }
        }
    }

    private class ScoreValuePair {
        private double score;
        private Serializable value;

        private ScoreValuePair(final double score, final Serializable value) {
            this.score = score;
            this.value = value;
        }

        public double getScore() {
            return score;
        }

        public Serializable getValue() {
            return value;
        }
    }

}<|MERGE_RESOLUTION|>--- conflicted
+++ resolved
@@ -44,14 +44,9 @@
 
     private Scorer scorer;
     private int maxDepth = 5;
-<<<<<<< HEAD
     private double minimumScore = 0.00000000000001;
     private int minDiscreteAttributeValueOccurances = 0;
-=======
-    private double ignoreAttributeAtNodeProbability = 0.0;
-    private double minimumScore = 0.000001;
-    private int minCategoricalAttributeValueOccurances = 0;
->>>>>>> da04812e
+
     private int minLeafInstances = 0;
 
     private Random rand = Random.Util.fromSystemRandom(MapUtils.random);

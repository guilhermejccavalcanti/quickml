--- conflicted
+++ resolved
@@ -18,46 +18,35 @@
  * Created by alexanderhawk on 10/9/15.
  */
 public class LogisticRegression extends AbstractClassifier {
-//make onehot encoder, and mean normalizer live in a class that processes a data set in its init method...and can process raw instances from there on out, let it take a sparse instanceConverter as well
+
     double[] weights;
     private final HashMap<String, Integer> nameToIndexMap;
     private static final Logger logger = LoggerFactory.getLogger(LogisticRegression.class);
     private final Map<Serializable, Double> classifications;
     Map<String, Utils.MeanAndStd> meanAndStdMap;
 
-<<<<<<< HEAD
     public LogisticRegression(double [] weights, final HashMap<String, Integer> nameToIndexMap,
                               Map<Serializable, Double> classifications, Map<String, Utils.MeanAndStd> meanAndStdMap) {
         this.weights = weights;
         this.nameToIndexMap = nameToIndexMap;
         this.classifications= classifications;
         this.meanAndStdMap = meanAndStdMap;
-=======
-    public LogisticRegression(double[] weights, final HashMap<String, Integer> nameToIndexMap, Map<Serializable, Double> classifications) {
-        this.weights = weights;
-        this.nameToIndexMap = nameToIndexMap;
-        this.classifications = classifications;
->>>>>>> 8ebadedb
     }
 
     @Override
     public double getProbability(final AttributesMap attributes, final Serializable classification) {
-        //could add a method: getFastProbability, that does everything with arrays.
         double dotProduct = 0;
         for (String attribute : attributes.keySet()) {
-<<<<<<< HEAD
             if (meanAndStdMap.containsKey(attribute)) {
                 Utils.MeanAndStd meanAndStd = meanAndStdMap.get(attribute);
                 int index = nameToIndexMap.get(attribute);
                  dotProduct += weights[index] * LogisticRegressionBuilder.meanNormalize(attributes, attribute, meanAndStd);
         }
-=======
-            int index = nameToIndexMap.get(attribute);
-            dotProduct += weights[index] * (double) attributes.get(attribute);
->>>>>>> 8ebadedb
         }
         return MathUtils.sigmoid(dotProduct);
     }
+
+
 
 
     @Override
@@ -68,7 +57,6 @@
         }
         return predictionMap;
     }
-
     @Override
     public PredictionMap predictWithoutAttributes(final AttributesMap attributes, final Set<String> attributesToIgnore) {
         throw new RuntimeException("not implemented");

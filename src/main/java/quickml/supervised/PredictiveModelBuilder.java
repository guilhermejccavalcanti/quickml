package quickml.supervised;

import quickml.data.Instance;

import java.util.Map;

/**
 * A supervised learning algorithm, which, given data, will generate a PredictiveModel.
 */
<<<<<<< HEAD
public interface PredictiveModelBuilder<INPUT, OUTPUT, PREDICTION, PM extends PredictiveModel<INPUT, OUTPUT>> {

    PM buildPredictiveModel(Iterable<? extends Instance<INPUT, OUTPUT>> trainingData);
    PredictiveModelBuilder<INPUT, OUTPUT,PREDICTION,  PM> updatable(boolean updatable);
    void setID(Serializable id);
=======
public interface PredictiveModelBuilder<P extends PredictiveModel, T extends Instance> {

    public P buildPredictiveModel(Iterable<T> trainingData);

    public void updateBuilderConfig(Map<String, Object> config);
>>>>>>> 001af1b7
}<|MERGE_RESOLUTION|>--- conflicted
+++ resolved
@@ -7,17 +7,9 @@
 /**
  * A supervised learning algorithm, which, given data, will generate a PredictiveModel.
  */
-<<<<<<< HEAD
-public interface PredictiveModelBuilder<INPUT, OUTPUT, PREDICTION, PM extends PredictiveModel<INPUT, OUTPUT>> {
-
-    PM buildPredictiveModel(Iterable<? extends Instance<INPUT, OUTPUT>> trainingData);
-    PredictiveModelBuilder<INPUT, OUTPUT,PREDICTION,  PM> updatable(boolean updatable);
-    void setID(Serializable id);
-=======
 public interface PredictiveModelBuilder<P extends PredictiveModel, T extends Instance> {
 
     public P buildPredictiveModel(Iterable<T> trainingData);
 
     public void updateBuilderConfig(Map<String, Object> config);
->>>>>>> 001af1b7
 }
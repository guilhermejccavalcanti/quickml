package quickml.supervised.predictiveModelOptimizer;

import com.google.common.collect.Lists;
import com.google.common.collect.Maps;
import org.slf4j.Logger;
import org.slf4j.LoggerFactory;
import quickml.supervised.crossValidation.CrossValidator;

import java.io.Serializable;
import java.util.*;

public class PredictiveModelOptimizer {

    private static final Logger logger = LoggerFactory.getLogger(PredictiveModelOptimizer.class);

    private Map<String, ? extends FieldValueRecommender> fieldsToOptimize;
    private CrossValidator crossValidator;
    private HashMap<String, Serializable> bestConfig;
    private final int iterations;

    /**
     * Do not call directly - Use PredictiveModelOptimizerBuilder to an instance
     * @param fieldsToOptimize - key is the field - e.g. maxDepth, FixedOrderRecommender is a set of values for maxDepth to try
     * @param crossValidator - Model tester takes a configuration and returns the loss
     */

    protected PredictiveModelOptimizer(Map<String, ? extends FieldValueRecommender> fieldsToOptimize, CrossValidator crossValidator, int iterations) {
        this.fieldsToOptimize = fieldsToOptimize;
        this.crossValidator = crossValidator;
        this.iterations = iterations;
        this.bestConfig = setBestConfigToFirstValues(fieldsToOptimize);
    }

    /**
     * We find the value for each field that results in the lowest loss
     * Then repeat the process starting with the optimized configuration
     * Keep going until we are no longer improving or we have reached max_iterations
     */
    public Map<String, Serializable> determineOptimalConfig() {
        for (int i = 0; i < iterations; i++) {
            logger.info("Starting iteration - {}", i);
            HashMap<String, Serializable> previousConfig = copyOf(bestConfig);
            updateBestConfig();
            if (bestConfig.equals(previousConfig))
                break;
        }
        return bestConfig;
    }

    private void updateBestConfig() {
        for (String field : fieldsToOptimize.keySet()) {
            findBestValueForField(field);
        }
    }

    private void findBestValueForField(String field) {
        FieldLosses losses = new FieldLosses();
<<<<<<< HEAD
        FieldValueRecommender fieldValueRecommender = valuesToTest.get(field);
=======
        FieldValueRecommender fieldValueRecommender = fieldsToOptimize.get(field);
>>>>>>> c2055cd6
        if (fieldValueRecommender.getValues().size() == 1) {
            return;
        }
        //bestConfig is not actually bestConfig inth for loop
<<<<<<< HEAD
        for (Object value : fieldValueRecommender.getValues()) {
            //TODO: make so it does not repeat a conf already seen in present iteration (e.g. keep a set of configs)
            if (bestConfig.get(field).equals(value)) {
                continue;
=======
        for (Serializable value : fieldValueRecommender.getValues()) {
            //TODO: make so it does not repeat a conf already seen in present iteration (e.g. keep a set of configs)
            if (bestConfig.get(field).equals(value)) {
                continue;  //safe to continue bc everything else about the config is the same.
>>>>>>> c2055cd6
            }
            bestConfig.put(field, value);
            losses.addFieldLoss(value, crossValidator.getLossForModel(bestConfig));
            if (!fieldValueRecommender.shouldContinue(losses.getLosses()))
                break;
        }

        bestConfig.put(field, losses.valueWithLowestLoss());
    }

    private HashMap<String, Serializable> setBestConfigToFirstValues(Map<String, ? extends FieldValueRecommender> config) {
        HashMap<String, Serializable> map = new HashMap<>();
        for (Map.Entry<String, ? extends FieldValueRecommender> entry : config.entrySet()) {
            map.put(entry.getKey(), entry.getValue().first());
        }
        logger.info("Initial Configuration - {}", map);
        return map;
    }

    private HashMap<String, Serializable> copyOf(final HashMap<String, Serializable> map) {
        return Maps.newHashMap(map);
    }


    /**
     * Convience classes to sort and return the value with the lowest loss
     */
    public static class FieldLosses {
        private List<FieldLoss> losses = new ArrayList<>();

        public void add(FieldLoss fieldLoss) {
            losses.add(fieldLoss);
        }

        public Serializable valueWithLowestLoss() {
            Collections.sort(losses);
            return losses.get(0).fieldValue;
        }

        public void addFieldLoss(Serializable fieldValue, double loss) {
            add(new FieldLoss(fieldValue, loss));
        }

        public List<Double> getLosses() {
            List<Double> rawLosses = Lists.newArrayList();
            for (FieldLoss loss : losses) {
                rawLosses.add(loss.loss);
            }
            return rawLosses;
        }
    }

    private static class FieldLoss implements Comparable<FieldLoss> {
        private final Serializable fieldValue;
        private final double loss;

        public FieldLoss(Serializable fieldValue, double loss) {
            this.fieldValue = fieldValue;
            this.loss = loss;
        }

        @Override
        public int compareTo(FieldLoss o) {
            return Double.compare(this.loss, o.loss);
        }
    }


}<|MERGE_RESOLUTION|>--- conflicted
+++ resolved
@@ -55,26 +55,15 @@
 
     private void findBestValueForField(String field) {
         FieldLosses losses = new FieldLosses();
-<<<<<<< HEAD
-        FieldValueRecommender fieldValueRecommender = valuesToTest.get(field);
-=======
         FieldValueRecommender fieldValueRecommender = fieldsToOptimize.get(field);
->>>>>>> c2055cd6
         if (fieldValueRecommender.getValues().size() == 1) {
             return;
         }
         //bestConfig is not actually bestConfig inth for loop
-<<<<<<< HEAD
-        for (Object value : fieldValueRecommender.getValues()) {
-            //TODO: make so it does not repeat a conf already seen in present iteration (e.g. keep a set of configs)
-            if (bestConfig.get(field).equals(value)) {
-                continue;
-=======
         for (Serializable value : fieldValueRecommender.getValues()) {
             //TODO: make so it does not repeat a conf already seen in present iteration (e.g. keep a set of configs)
             if (bestConfig.get(field).equals(value)) {
                 continue;  //safe to continue bc everything else about the config is the same.
->>>>>>> c2055cd6
             }
             bestConfig.put(field, value);
             losses.addFieldLoss(value, crossValidator.getLossForModel(bestConfig));

package quickml;

import com.google.common.collect.Lists;
import com.google.common.collect.Maps;
import org.json.simple.JSONObject;
import org.json.simple.JSONValue;
import org.junit.Before;
import org.junit.Test;
import quickml.data.AttributesMap;
import quickml.data.ClassifierInstance;
<<<<<<< HEAD
import quickml.supervised.classifier.Classifier;
import quickml.supervised.classifier.decisionTree.Scorer;
import quickml.supervised.classifier.decisionTree.TreeBuilder;
import quickml.supervised.classifier.decisionTree.scorers.GiniImpurityScorer;
import quickml.supervised.classifier.decisionTree.scorers.MSEScorer;
import quickml.supervised.classifier.decisionTree.scorers.SplitDiffScorer;
import quickml.supervised.classifier.decisionTree.tree.attributeIgnoringStrategies.IgnoreAttributesWithConstantProbability;
import quickml.supervised.classifier.randomForest.RandomForestBuilder;
=======
import quickml.supervised.tree.decisionTree.scorers.*;
>>>>>>> c2055cd6
import quickml.supervised.crossValidation.ClassifierLossChecker;
import quickml.supervised.crossValidation.CrossValidator;
import quickml.supervised.crossValidation.data.FoldedData;
import quickml.supervised.crossValidation.lossfunctions.ClassifierLogCVLossFunction;
import quickml.supervised.ensembles.randomForest.randomDecisionForest.RandomDecisionForest;
import quickml.supervised.ensembles.randomForest.randomDecisionForest.RandomDecisionForestBuilder;
import quickml.supervised.tree.attributeIgnoringStrategies.IgnoreAttributesWithConstantProbability;
import quickml.supervised.tree.constants.ForestOptions;
import quickml.supervised.tree.decisionTree.DecisionTree;
import quickml.supervised.tree.decisionTree.DecisionTreeBuilder;
import quickml.supervised.tree.decisionTree.valueCounters.ClassificationCounter;
import quickml.supervised.tree.scorers.GRImbalancedScorerFactory;

import java.io.*;
import java.util.ArrayList;
import java.util.List;
import java.util.Map;
import java.util.Random;
import java.util.zip.GZIPInputStream;

import static com.google.common.collect.Lists.newArrayList;

public class BenchmarkTest {

    private ClassifierLossChecker<ClassifierInstance, DecisionTree> classifierLossCheckerT;
    private ClassifierLossChecker<ClassifierInstance, RandomDecisionForest> classifierLossCheckerF;
    private ArrayList<GRImbalancedScorerFactory<ClassificationCounter>> scorerFactories;
    private DecisionTreeBuilder<ClassifierInstance> treeBuilder;
    private RandomDecisionForestBuilder randomDecisionForestBuilder;

    @Before
    public void setUp() throws Exception {
        classifierLossCheckerT = new ClassifierLossChecker<>(new ClassifierLogCVLossFunction(0.000001));
        classifierLossCheckerF = new ClassifierLossChecker<>(new ClassifierLogCVLossFunction(0.000001));

        scorerFactories = newArrayList(
                new PenalizedSplitDiffScorerFactory(),
                new PenalizedMSEScorerFactory());
        treeBuilder = createTreeBuilder();
        randomDecisionForestBuilder = createRandomForestBuilder();
    }

    @Test
    public void testDiaInstances() throws Exception {
        testWithInstances("dia", loadDiabetesDataset());
    }

    @Test
    public void testMoboInstances() throws Exception {
        testWithInstances("mobo", loadMoboDataset());
    }

    @Test
    public void performanceTest() throws Exception {
        Random random = new Random();
        List<ClassifierInstance> instances = loadDiabetesDataset();
        for (int i =1; i<60000; i++) {
            instances.add(instances.size(), instances.get(random.nextInt(instances.size()-1)));
        }
        double time0 = System.currentTimeMillis();
        DecisionTreeBuilder<ClassifierInstance> treeBuilder = new DecisionTreeBuilder<>().scorerFactory(new GRPenalizedGiniImpurityScorerFactory())
                .numSamplesPerNumericBin(20)
                .numNumericBins(5)
                .attributeIgnoringStrategy(new IgnoreAttributesWithConstantProbability(0.0))
                .maxDepth(16)
                .minLeafInstances(5);

        treeBuilder.buildPredictiveModel(instances);

        double time1 = System.currentTimeMillis();
        System.out.println("run time in seconds on numeric data set: " + (time1-time0)/1000);

    }


    private void testWithInstances(String dsName, final List<ClassifierInstance> instances) {
        FoldedData<ClassifierInstance> data = new FoldedData<>(instances, 4, 4);

        for (final GRImbalancedScorerFactory<ClassificationCounter> scorerFactory : scorerFactories) {
            Map<String, Serializable> cfg = Maps.newHashMap();
            cfg.put(ForestOptions.SCORER_FACTORY.name(), scorerFactory);
            CrossValidator< DecisionTree, ClassifierInstance> validator = new CrossValidator< DecisionTree, ClassifierInstance>(treeBuilder, classifierLossCheckerT, data);
            System.out.println(dsName + ", single-oldTree, " + scorerFactory + ", " + validator.getLossForModel(cfg));
            CrossValidator<RandomDecisionForest, ClassifierInstance> validator2 = new CrossValidator<RandomDecisionForest, ClassifierInstance>(randomDecisionForestBuilder, classifierLossCheckerF, data);
            System.out.println(dsName + ", random-forest, " + scorerFactory + ", " + validator2.getLossForModel(cfg));
        }
    }

    private List<ClassifierInstance> loadDiabetesDataset() throws IOException {
        final InputStream br1 = BenchmarkTest.class.getResourceAsStream("diabetesDataset.txt.gz");
        byte[] byteArr = new byte[16];
        br1.read(byteArr);

        final BufferedReader br = new BufferedReader(new InputStreamReader((new GZIPInputStream(BenchmarkTest.class.getResourceAsStream("diabetesDataset.txt.gz")))));
        final List<ClassifierInstance> instances = Lists.newLinkedList();


        String line = br.readLine();
        while (line != null) {
            String[] splitLine = line.split("\\s");
            AttributesMap attributes = AttributesMap.newHashMap();
            for (int x = 0; x < 8; x++) {
                attributes.put("attr" + x, Double.parseDouble(splitLine[x]));
            }
            instances.add(new ClassifierInstance(attributes, splitLine[8]));
            line = br.readLine();
        }

        return instances;
    }

    @Test
    public void performanceTest() throws Exception {
        Random random = new Random();
        List<ClassifierInstance> instances = loadDiabetesDataset();
        for (int i =1; i<300000; i++) {
            instances.add(instances.size(), instances.get(random.nextInt(instances.size()-1)));
        }
        double time0 = System.currentTimeMillis();
        TreeBuilder<ClassifierInstance> treeBuilder = new TreeBuilder<>(new GiniImpurityScorer())
                .ordinalTestSplits(10)
                .attributeIgnoringStrategy(new IgnoreAttributesWithConstantProbability(0.0))
                .maxDepth(16)
                .minLeafInstances(5)
                .binaryClassification(true);
        treeBuilder.buildPredictiveModel(instances);

        double time1 = System.currentTimeMillis();
        System.out.println("run time in seconds on numeric data set: " + (time1-time0)/1000);

    }

    private List<ClassifierInstance> loadMoboDataset() throws IOException {
        final BufferedReader br = new BufferedReader(new InputStreamReader((new GZIPInputStream(BenchmarkTest.class.getResourceAsStream("mobo1.json.gz")))));
        final List<ClassifierInstance> instances = Lists.newLinkedList();

        String line = br.readLine();
        while (line != null) {
            final JSONObject jo = (JSONObject) JSONValue.parse(line);
            AttributesMap a = AttributesMap.newHashMap();
            a.putAll((JSONObject) jo.get("attributes"));
            String binaryClassification = jo.get("output").equals("none") ? "none" : "notNone";
            instances.add(new ClassifierInstance(a, binaryClassification));
            line = br.readLine();
        }
        return instances;
    }

    private DecisionTreeBuilder<ClassifierInstance> createTreeBuilder() {
        return new DecisionTreeBuilder<>().attributeIgnoringStrategy(new IgnoreAttributesWithConstantProbability(0.7))
                .maxDepth(12).minAttributeValueOccurences(8).minLeafInstances(10);
    }

    private RandomDecisionForestBuilder createRandomForestBuilder() {
        return new RandomDecisionForestBuilder(createTreeBuilder()).numTrees(5);
    }

}
<|MERGE_RESOLUTION|>--- conflicted
+++ resolved
@@ -8,18 +8,7 @@
 import org.junit.Test;
 import quickml.data.AttributesMap;
 import quickml.data.ClassifierInstance;
-<<<<<<< HEAD
-import quickml.supervised.classifier.Classifier;
-import quickml.supervised.classifier.decisionTree.Scorer;
-import quickml.supervised.classifier.decisionTree.TreeBuilder;
-import quickml.supervised.classifier.decisionTree.scorers.GiniImpurityScorer;
-import quickml.supervised.classifier.decisionTree.scorers.MSEScorer;
-import quickml.supervised.classifier.decisionTree.scorers.SplitDiffScorer;
-import quickml.supervised.classifier.decisionTree.tree.attributeIgnoringStrategies.IgnoreAttributesWithConstantProbability;
-import quickml.supervised.classifier.randomForest.RandomForestBuilder;
-=======
 import quickml.supervised.tree.decisionTree.scorers.*;
->>>>>>> c2055cd6
 import quickml.supervised.crossValidation.ClassifierLossChecker;
 import quickml.supervised.crossValidation.CrossValidator;
 import quickml.supervised.crossValidation.data.FoldedData;
@@ -131,26 +120,6 @@
         return instances;
     }
 
-    @Test
-    public void performanceTest() throws Exception {
-        Random random = new Random();
-        List<ClassifierInstance> instances = loadDiabetesDataset();
-        for (int i =1; i<300000; i++) {
-            instances.add(instances.size(), instances.get(random.nextInt(instances.size()-1)));
-        }
-        double time0 = System.currentTimeMillis();
-        TreeBuilder<ClassifierInstance> treeBuilder = new TreeBuilder<>(new GiniImpurityScorer())
-                .ordinalTestSplits(10)
-                .attributeIgnoringStrategy(new IgnoreAttributesWithConstantProbability(0.0))
-                .maxDepth(16)
-                .minLeafInstances(5)
-                .binaryClassification(true);
-        treeBuilder.buildPredictiveModel(instances);
-
-        double time1 = System.currentTimeMillis();
-        System.out.println("run time in seconds on numeric data set: " + (time1-time0)/1000);
-
-    }
 
     private List<ClassifierInstance> loadMoboDataset() throws IOException {
         final BufferedReader br = new BufferedReader(new InputStreamReader((new GZIPInputStream(BenchmarkTest.class.getResourceAsStream("mobo1.json.gz")))));

package quickml;

import com.google.common.collect.Lists;
import com.google.common.collect.Maps;
import org.json.simple.JSONObject;
import org.json.simple.JSONValue;
import org.junit.Before;
import org.junit.Test;
import quickml.data.AttributesMap;
import quickml.data.ClassifierInstance;
import quickml.supervised.classifier.Classifier;
import quickml.supervised.classifier.decisionTree.Scorer;
import quickml.supervised.classifier.decisionTree.TreeBuilder;
import quickml.supervised.classifier.decisionTree.scorers.MSEScorer;
import quickml.supervised.classifier.decisionTree.scorers.SplitDiffScorer;
import quickml.supervised.classifier.decisionTree.tree.attributeIgnoringStrategies.IgnoreAttributesWithConstantProbability;
import quickml.supervised.classifier.randomForest.RandomForestBuilder;
import quickml.supervised.crossValidation.ClassifierLossChecker;
import quickml.supervised.crossValidation.CrossValidator;
import quickml.supervised.crossValidation.data.FoldedData;
import quickml.supervised.crossValidation.lossfunctions.ClassifierLogCVLossFunction;

import java.io.BufferedReader;
import java.io.IOException;
import java.io.InputStreamReader;
import java.util.ArrayList;
import java.util.List;
import java.util.Map;
import java.util.zip.GZIPInputStream;

import static com.google.common.collect.Lists.newArrayList;

public class BenchmarkTest {

    private ClassifierLossChecker<ClassifierInstance> classifierLossChecker;
    private ArrayList<Scorer> scorers;
    private TreeBuilder treeBuilder;
    private RandomForestBuilder randomForestBuilder;

    @Before
    public void setUp() throws Exception {
        classifierLossChecker = new ClassifierLossChecker<>(new ClassifierLogCVLossFunction(0.000001));
        scorers = newArrayList(
                new SplitDiffScorer(),
                new MSEScorer(MSEScorer.CrossValidationCorrection.FALSE),
                new MSEScorer(MSEScorer.CrossValidationCorrection.TRUE));
        treeBuilder = createTreeBuilder();
        randomForestBuilder = createRandomForestBuilder();
    }

    @Test
    public void testDiaInstances() throws Exception {
        testWithInstances("dia", loadDiabetesDataset());
    }

    @Test
    public void testMoboInstances() throws Exception {
        testWithInstances("mobo", loadMoboDataset());
    }


    private void testWithInstances(String dsName, final List<ClassifierInstance> instances) {
        FoldedData<ClassifierInstance> data = new FoldedData<>(instances, 4, 4);

        for (final Scorer scorer : scorers) {
            Map<String, Object> cfg = Maps.newHashMap();
            cfg.put(TreeBuilder.SCORER, scorer);
            CrossValidator<Classifier, ClassifierInstance> validator = new CrossValidator<>(treeBuilder, classifierLossChecker, data);
            System.out.println(dsName + ", single-tree, " + scorer + ", " + validator.getLossForModel(cfg));
            validator = new CrossValidator<>(randomForestBuilder, classifierLossChecker, data);
            System.out.println(dsName + ", random-forest, " + scorer + ", " + validator.getLossForModel(cfg));
        }
    }

    private List<ClassifierInstance> loadDiabetesDataset() throws IOException {
        final BufferedReader br = new BufferedReader(new InputStreamReader((new GZIPInputStream(BenchmarkTest.class.getResourceAsStream("diabetesDataset.txt.gz")))));
        final List<ClassifierInstance> instances = Lists.newLinkedList();


        String line = br.readLine();
        while (line != null) {
            String[] splitLine = line.split("\\s");
            AttributesMap attributes = AttributesMap.newHashMap();
            for (int x = 0; x < 8; x++) {
                attributes.put("attr" + x, Double.parseDouble(splitLine[x]));
            }
            instances.add(new ClassifierInstance(attributes, splitLine[8]));
            line = br.readLine();
        }

        return instances;
    }


    private List<ClassifierInstance> loadMoboDataset() throws IOException {
        final BufferedReader br = new BufferedReader(new InputStreamReader((new GZIPInputStream(BenchmarkTest.class.getResourceAsStream("mobo1.json.gz")))));

        final List<ClassifierInstance> instances = Lists.newLinkedList();

        String line = br.readLine();
        while (line != null) {
            final JSONObject jo = (JSONObject) JSONValue.parse(line);
            AttributesMap a = AttributesMap.newHashMap();
            a.putAll((JSONObject) jo.get("attributes"));
            String binaryClassification = jo.get("output").equals("none") ? "none" : "notNone";
            instances.add(new ClassifierInstance(a, binaryClassification));
            line = br.readLine();
        }
        return instances;
    }

    private TreeBuilder createTreeBuilder() {
        return new TreeBuilder().binaryClassification(true);
    }

    private RandomForestBuilder createRandomForestBuilder() {
<<<<<<< HEAD
        return new RandomForestBuilder(new TreeBuilder().ignoreAttributeAtNodeProbability(0.5).binaryClassification(true)).numTrees(8).executorThreadCount(8);
=======
        return new RandomForestBuilder(new TreeBuilder().attributeIgnoringStrategy(new IgnoreAttributesWithConstantProbability(0.7)).binaryClassification(true)).numTrees(5);
>>>>>>> 62a21905
    }
}
<|MERGE_RESOLUTION|>--- conflicted
+++ resolved
@@ -114,10 +114,6 @@
     }
 
     private RandomForestBuilder createRandomForestBuilder() {
-<<<<<<< HEAD
-        return new RandomForestBuilder(new TreeBuilder().ignoreAttributeAtNodeProbability(0.5).binaryClassification(true)).numTrees(8).executorThreadCount(8);
-=======
         return new RandomForestBuilder(new TreeBuilder().attributeIgnoringStrategy(new IgnoreAttributesWithConstantProbability(0.7)).binaryClassification(true)).numTrees(5);
->>>>>>> 62a21905
     }
 }

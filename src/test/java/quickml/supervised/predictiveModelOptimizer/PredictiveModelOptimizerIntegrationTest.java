--- conflicted
+++ resolved
@@ -1,11 +1,6 @@
 package quickml.supervised.predictiveModelOptimizer;
 
-<<<<<<< HEAD
 import com.google.common.collect.Maps;
-=======
-import com.beust.jcommander.internal.Lists;
-import com.beust.jcommander.internal.Maps;
->>>>>>> f18d3af0
 import org.junit.Before;
 import org.junit.Test;
 import quickml.data.ClassifierInstance;
@@ -19,12 +14,9 @@
 import quickml.supervised.crossValidation.ClassifierLossChecker;
 import quickml.supervised.crossValidation.data.OutOfTimeData;
 import quickml.supervised.crossValidation.lossfunctions.ClassifierLogCVLossFunction;
-<<<<<<< HEAD
-=======
 import quickml.supervised.crossValidation.lossfunctions.ClassifierRMSELossFunction;
 import quickml.supervised.crossValidation.lossfunctions.NonWeightedAUCCrossValLossFunction;
 import quickml.supervised.crossValidation.lossfunctions.WeightedAUCCrossValLossFunction;
->>>>>>> f18d3af0
 import quickml.supervised.predictiveModelOptimizer.fieldValueRecommenders.FixedOrderRecommender;
 import quickml.supervised.predictiveModelOptimizer.fieldValueRecommenders.MonotonicConvergenceRecommender;
 
@@ -46,14 +38,14 @@
     @Before
     public void setUp() throws Exception {
         List<ClassifierInstance> advertisingInstances = getAdvertisingInstances();
-       // advertisingInstances = advertisingInstances.subList(0, 3000);
+        advertisingInstances = advertisingInstances.subList(0, 3000);
         optimizer = new PredictiveModelOptimizerBuilder<Classifier, ClassifierInstance>()
                 .modelBuilder(new RandomForestBuilder<>())
-                .dataCycler(new OutOfTimeData<>(advertisingInstances, 0.25, 12, new OnespotDateTimeExtractor()))
-                .lossChecker(new ClassifierLossChecker<>(new ClassifierLogCVLossFunction(.000001)))//ClassifierLogCVLossFunction(0.000001)))
-                        .valuesToTest(createConfig())
-                        .iterations(7)
-                        .build();
+                .dataCycler(new OutOfTimeData<>(advertisingInstances, 0.5, 12, new OnespotDateTimeExtractor()))
+                .lossChecker(new ClassifierLossChecker<>(new ClassifierLogCVLossFunction(0.000001)))
+                .valuesToTest(createConfig())
+                .iterations(1)
+                .build();
     }
 
 

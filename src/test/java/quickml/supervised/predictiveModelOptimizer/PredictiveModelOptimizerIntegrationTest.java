package quickml.supervised.predictiveModelOptimizer;

import com.beust.jcommander.internal.Sets;
import com.google.common.collect.Maps;
import org.junit.Before;
import org.junit.Test;
import quickml.data.ClassifierInstance;
import quickml.data.OnespotDateTimeExtractor;
import quickml.supervised.classifier.Classifier;
import quickml.supervised.classifier.decisionTree.TreeBuilder;
import quickml.supervised.classifier.decisionTree.scorers.GiniImpurityScorer;
import quickml.supervised.classifier.decisionTree.scorers.InformationGainScorer;
import quickml.supervised.classifier.decisionTree.tree.attributeIgnoringStrategies.AttributeIgnoringStrategy;
import quickml.supervised.classifier.decisionTree.tree.attributeIgnoringStrategies.CompositeAttributeIgnoringStrategy;
import quickml.supervised.classifier.decisionTree.tree.attributeIgnoringStrategies.IgnoreAttributesInSet;
import quickml.supervised.classifier.decisionTree.tree.attributeIgnoringStrategies.IgnoreAttributesWithConstantProbability;
import quickml.supervised.classifier.randomForest.RandomForestBuilder;
import quickml.supervised.crossValidation.ClassifierLossChecker;
import quickml.supervised.crossValidation.data.OutOfTimeData;
import quickml.supervised.crossValidation.lossfunctions.ClassifierLogCVLossFunction;
import quickml.supervised.crossValidation.lossfunctions.WeightedAUCCrossValLossFunction;
import quickml.supervised.predictiveModelOptimizer.fieldValueRecommenders.FixedOrderRecommender;
import quickml.supervised.predictiveModelOptimizer.fieldValueRecommenders.MonotonicConvergenceRecommender;

import java.util.*;

import static java.util.Arrays.asList;
import static quickml.supervised.InstanceLoader.getAdvertisingInstances;
import static quickml.supervised.classifier.decisionTree.TreeBuilder.*;
import static quickml.supervised.classifier.randomForest.RandomForestBuilder.NUM_TREES;

public class PredictiveModelOptimizerIntegrationTest {


    private PredictiveModelOptimizer optimizer;

    @Before
    public void setUp() throws Exception {
        List<ClassifierInstance> advertisingInstances = getAdvertisingInstances();
        advertisingInstances = advertisingInstances.subList(0, 3000);
        optimizer = new PredictiveModelOptimizerBuilder<Classifier, ClassifierInstance>()
                .modelBuilder(new RandomForestBuilder<>())
<<<<<<< HEAD
                .dataCycler(new OutOfTimeData<>(advertisingInstances, 0.5, 12, new OnespotDateTimeExtractor()))
                .lossChecker(new ClassifierLossChecker<>(new WeightedAUCCrossValLossFunction(1.0)))// ClassifierLogCVLossFunction(0.000001)))
=======
                .dataCycler(new OutOfTimeData<>(advertisingInstances, 0.2, 12, new OnespotDateTimeExtractor()))
                .lossChecker(new ClassifierLossChecker<>(new WeightedAUCCrossValLossFunction(1.0)))
>>>>>>> da04812e
                .valuesToTest(createConfig())
                .iterations(3)
                .build();
    }


    @Test
    public void testOptimizer() throws Exception {
        System.out.println("optimalConfig = " + optimizer.determineOptimalConfig());
    }
    
    private Map<String, FieldValueRecommender> createConfig() {
        Map<String, FieldValueRecommender> config = Maps.newHashMap();
<<<<<<< HEAD
        Set<String> attributesToIgnore = Sets.newHashSet();
        attributesToIgnore.addAll(Arrays.asList("browser", "eap", "destinationId", "seenPixel", "internalCreativeId"));
        double probabilityOfDiscardingFromAttributesToIgnore = 0.3;
        CompositeAttributeIgnoringStrategy compositeAttributeIgnoringStrategy = new CompositeAttributeIgnoringStrategy(Arrays.asList(
                new IgnoreAttributesWithConstantProbability(0.7), new IgnoreAttributesInSet(attributesToIgnore, probabilityOfDiscardingFromAttributesToIgnore)
        ));
        config.put(ATTRIBUTE_IGNORING_STRATEGY, new FixedOrderRecommender(new IgnoreAttributesWithConstantProbability(0.7), compositeAttributeIgnoringStrategy ));
        config.put(NUM_TREES, new MonotonicConvergenceRecommender(asList(20)));
        config.put(MAX_DEPTH, new FixedOrderRecommender( 4, 8, 16));//Integer.MAX_VALUE, 2, 3, 5, 6, 9));
        config.put(MIN_SCORE, new FixedOrderRecommender(0.00000000000001));//, Double.MIN_VALUE, 0.0, 0.000001, 0.0001, 0.001, 0.01, 0.1));
        config.put(MIN_DISCRETE_ATTRIBUTE_OCCURRENCES, new FixedOrderRecommender(2, 11, 16, 30 ));
        config.put(MIN_LEAF_INSTANCES, new FixedOrderRecommender(0, 20, 40));
        config.put(SCORER, new FixedOrderRecommender(new InformationGainScorer(), new GiniImpurityScorer()));
=======
        config.put(NUM_TREES, new FixedOrderRecommender(12, 24));
        config.put(IGNORE_ATTR_PROB, new FixedOrderRecommender(0.7, 0.5));
        config.put(MAX_DEPTH, new FixedOrderRecommender(4, 8, 16));//Integer.MAX_VALUE, 2, 3, 5, 6, 9));
        config.put(MIN_CAT_ATTR_OCC, new FixedOrderRecommender(7, 10, 15));
        config.put(MIN_LEAF_INSTANCES, new FixedOrderRecommender(0, 15, 30));
>>>>>>> da04812e
        config.put(DEGREE_OF_GAIN_RATIO_PENALTY, new FixedOrderRecommender(1.0, 0.75, .5 ));
        return config;
    }



}<|MERGE_RESOLUTION|>--- conflicted
+++ resolved
@@ -40,13 +40,8 @@
         advertisingInstances = advertisingInstances.subList(0, 3000);
         optimizer = new PredictiveModelOptimizerBuilder<Classifier, ClassifierInstance>()
                 .modelBuilder(new RandomForestBuilder<>())
-<<<<<<< HEAD
-                .dataCycler(new OutOfTimeData<>(advertisingInstances, 0.5, 12, new OnespotDateTimeExtractor()))
-                .lossChecker(new ClassifierLossChecker<>(new WeightedAUCCrossValLossFunction(1.0)))// ClassifierLogCVLossFunction(0.000001)))
-=======
                 .dataCycler(new OutOfTimeData<>(advertisingInstances, 0.2, 12, new OnespotDateTimeExtractor()))
                 .lossChecker(new ClassifierLossChecker<>(new WeightedAUCCrossValLossFunction(1.0)))
->>>>>>> da04812e
                 .valuesToTest(createConfig())
                 .iterations(3)
                 .build();
@@ -60,7 +55,6 @@
     
     private Map<String, FieldValueRecommender> createConfig() {
         Map<String, FieldValueRecommender> config = Maps.newHashMap();
-<<<<<<< HEAD
         Set<String> attributesToIgnore = Sets.newHashSet();
         attributesToIgnore.addAll(Arrays.asList("browser", "eap", "destinationId", "seenPixel", "internalCreativeId"));
         double probabilityOfDiscardingFromAttributesToIgnore = 0.3;
@@ -74,13 +68,6 @@
         config.put(MIN_DISCRETE_ATTRIBUTE_OCCURRENCES, new FixedOrderRecommender(2, 11, 16, 30 ));
         config.put(MIN_LEAF_INSTANCES, new FixedOrderRecommender(0, 20, 40));
         config.put(SCORER, new FixedOrderRecommender(new InformationGainScorer(), new GiniImpurityScorer()));
-=======
-        config.put(NUM_TREES, new FixedOrderRecommender(12, 24));
-        config.put(IGNORE_ATTR_PROB, new FixedOrderRecommender(0.7, 0.5));
-        config.put(MAX_DEPTH, new FixedOrderRecommender(4, 8, 16));//Integer.MAX_VALUE, 2, 3, 5, 6, 9));
-        config.put(MIN_CAT_ATTR_OCC, new FixedOrderRecommender(7, 10, 15));
-        config.put(MIN_LEAF_INSTANCES, new FixedOrderRecommender(0, 15, 30));
->>>>>>> da04812e
         config.put(DEGREE_OF_GAIN_RATIO_PENALTY, new FixedOrderRecommender(1.0, 0.75, .5 ));
         return config;
     }

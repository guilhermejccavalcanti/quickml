--- conflicted
+++ resolved
@@ -25,20 +25,16 @@
         version.  This will trigger an automatic regeneration of the Maven repository
         using the http://jitpack.io/ service.
      
-    3)  Note that the index.html page on http://quickml.org/ should updateBuilderConfig the version
+    3)  Note that the index.html page on http://quickml.org/ should update the version
         automatically when a new release is created.
         
-    4)  *ANY* change to the master oldBranch (ie. when a feature oldBranch is merged) must
+    4)  *ANY* change to the master branch (ie. when a feature branch is merged) must
         be accompanied by a bump in version number, regardless of how minor the change.
     -->
 
-<<<<<<< HEAD
-    <version>0.7.14</version>
-=======
     <version>0.8.0</version>
 
 
->>>>>>> c2055cd6
     <repositories>
         <repository>
             <id>sanity-maven-repo</id>

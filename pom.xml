--- conflicted
+++ resolved
@@ -4,15 +4,8 @@
     <modelVersion>4.0.0</modelVersion>
     <groupId>quickml</groupId>
     <artifactId>quickml</artifactId>
-<<<<<<< HEAD
-    <!-- Use Semantic Versioning - MAJOR.MINOR.PATCH, see http://semver.org/ -->
-    <version>0.5.3</version>
-=======
 
     <!-- 
-        IMPORTANT NOTE ON VERSIONING
-        ----------------------------
-    
     1)  Use Semantic Versioning - MAJOR.MINOR.PATCH. Note that versions starting 
         with 0.x.x are considered pre-release, ie. 0.MAJOR.MINOR.
         
@@ -39,9 +32,8 @@
     4)  *ANY* change to the master branch (ie. when a feature branch is merged) must
         be accompanied by a bump in version number, regardless of how minor the change.
     -->
-    <version>0.5.0</version>
+    <version>0.5.1</version>
 
->>>>>>> 7c89a49c
     <repositories>
         <repository>
             <id>sanity-maven-repo</id>
